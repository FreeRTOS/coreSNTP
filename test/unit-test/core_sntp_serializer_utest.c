/*
 * coreSNTP v1.0.0
 * Copyright (C) 2021 Amazon.com, Inc. or its affiliates.  All Rights Reserved.
 *
 * Permission is hereby granted, free of charge, to any person obtaining a copy of
 * this software and associated documentation files (the "Software"), to deal in
 * the Software without restriction, including without limitation the rights to
 * use, copy, modify, merge, publish, distribute, sublicense, and/or sell copies of
 * the Software, and to permit persons to whom the Software is furnished to do so,
 * subject to the following conditions:
 *
 * The above copyright notice and this permission notice shall be included in all
 * copies or substantial portions of the Software.
 *
 * THE SOFTWARE IS PROVIDED "AS IS", WITHOUT WARRANTY OF ANY KIND, EXPRESS OR
 * IMPLIED, INCLUDING BUT NOT LIMITED TO THE WARRANTIES OF MERCHANTABILITY, FITNESS
 * FOR A PARTICULAR PURPOSE AND NONINFRINGEMENT. IN NO EVENT SHALL THE AUTHORS OR
 * COPYRIGHT HOLDERS BE LIABLE FOR ANY CLAIM, DAMAGES OR OTHER LIABILITY, WHETHER
 * IN AN ACTION OF CONTRACT, TORT OR OTHERWISE, ARISING FROM, OUT OF OR IN
 * CONNECTION WITH THE SOFTWARE OR THE USE OR OTHER DEALINGS IN THE SOFTWARE.
 */

/* Standard includes. */
#include <string.h>
#include <stdbool.h>
#include <stdlib.h>
#include <stdint.h>

/* POSIX include. */
#include <arpa/inet.h>

/* Unity include. */
#include "unity.h"

/* coreSNTP Serializer API include */
#include "core_sntp_serializer.h"

#define TEST_TIMESTAMP         \
    {                          \
        .seconds = UINT32_MAX, \
        .fractions = 1000      \
    }

/* Bits 3-5 are used for Version in 1st byte of SNTP packet. */
<<<<<<< HEAD
#define SNTP_PACKET_VERSION_VAL                    ( 4 /* Server mode*/ << 3 /* Bits 3-5 used in byte */ )
=======
#define SNTP_PACKET_VERSION_VAL                    ( 4 /* Version */ << 3 /* Bits 3-5 used in byte */ )
>>>>>>> 3eade31b

/* Values for "Mode" field in an SNTP packet. */
#define SNTP_PACKET_MODE_SERVER                    ( 4 )
#define SNTP_PACKET_MODE_CLIENT                    ( 3 )

/* The least significant bit position of "Leap Indicator" field
 * in the first byte of an SNTP packet. */
#define SNTP_PACKET_LEAP_INDICATOR_LSB             ( 6 )

/* The byte positions of SNTP packet fields in the 48 bytes sized
 * packet format. */
#define SNTP_PACKET_STRATUM_BYTE_POS               ( 1 )
#define SNTP_PACKET_KOD_CODE_FIRST_BYTE_POS        ( 12 )
#define SNTP_PACKET_ORIGIN_TIME_FIRST_BYTE_POS     ( 24 )
#define SNTP_PACKET_RX_TIMESTAMP_FIRST_BYTE_POS    ( 32 )
#define SNTP_PACKET_TX_TIMESTAMP_FIRST_BYTE_POS    ( 40 )

/* Values of "Stratum" field in an SNTP packet. */
#define SNTP_PACKET_STRATUM_KOD                    ( 0 )
#define SNTP_PACKET_STRATUM_SECONDARY_SERVER       ( 15 )

/* ASCII string codes that a server can send in a Kiss-o'-Death response. */
#define KOD_CODE_DENY                              "DENY"
#define KOD_CODE_RSTR                              "RSTR"
#define KOD_CODE_RATE                              "RATE"
#define KOD_CODE_OTHER_EXAMPLE_1                   "AUTH"
#define KOD_CODE_OTHER_EXAMPLE_2                   "CRYP"

#define YEARS_20_IN_SECONDS                        ( ( 20 * 365 + 20 / 4 ) * 24 * 3600 )
#define YEARS_40_IN_SECONDS                        ( ( 40 * 365 + 40 / 4 ) * 24 * 3600 )

/* Macro utility to convert the fixed-size Kiss-o'-Death ASCII code
 * to integer.*/
#define INTEGER_VAL_OF_KOD_CODE( codePtr )                 \
    ( ( uint32_t ) ( ( ( uint32_t ) codePtr[ 0 ] << 24 ) | \
                     ( ( uint32_t ) codePtr[ 1 ] << 16 ) | \
                     ( ( uint32_t ) codePtr[ 2 ] << 8 ) |  \
                     ( ( uint32_t ) codePtr[ 3 ] ) ) )

/* Buffer used for SNTP requests and responses in tests. */
static uint8_t testBuffer[ SNTP_PACKET_BASE_SIZE ];

static SntpResponseData_t parsedData;

/* ============================ Helper Functions ============================ */

static void addTimestampToResponseBuffer( SntpTimestamp_t * pTime,
                                          uint8_t * pResponseBuffer,
                                          size_t startingPos )
{
    /* Convert the request time into network byte order to use to fill in buffer. */
    uint32_t secs = pTime->seconds;
    uint32_t fracs = pTime->fractions;

    pResponseBuffer[ startingPos ] = secs >> 24;      /* seconds, byte 1*/
    pResponseBuffer[ startingPos + 1 ] = secs >> 16;  /* seconds, byte 2 */
    pResponseBuffer[ startingPos + 2 ] = secs >> 8;   /* seconds, byte 3 */
    pResponseBuffer[ startingPos + 3 ] = secs;        /* seconds, byte 4 */
    pResponseBuffer[ startingPos + 4 ] = fracs >> 24; /* fractions, byte 1*/
    pResponseBuffer[ startingPos + 5 ] = fracs >> 16; /* fractions, byte 2 */
    pResponseBuffer[ startingPos + 6 ] = fracs >> 8;  /* fractions, byte 3 */
    pResponseBuffer[ startingPos + 7 ] = fracs;       /* fractions, byte 4 */
}

static void fillValidSntpResponseData( uint8_t * pBuffer,
                                       SntpTimestamp_t * pRequestTime )
{
    /* Clear the buffer. */
    memset( pBuffer, 0, SNTP_PACKET_BASE_SIZE );

    /* Set the "Version" and "Mode" fields in the first byte of SNTP packet. */
    pBuffer[ 0 ] = SNTP_PACKET_VERSION_VAL | SNTP_PACKET_MODE_SERVER;

    /* Set the SNTP response packet to contain the "originate" timestamp
     * correctly, as matching the SNTP request timestamp. */
    addTimestampToResponseBuffer( pRequestTime,
                                  pBuffer,
                                  SNTP_PACKET_ORIGIN_TIME_FIRST_BYTE_POS );

    /* Set the "Stratum" byte in the response packet to represent a
     * secondary NTP server. */
    pBuffer[ SNTP_PACKET_STRATUM_BYTE_POS ] = SNTP_PACKET_STRATUM_SECONDARY_SERVER;
}

/* Common test code that fills SNTP response packet with server times and validates
* that @ref Sntp_DeserializeResponse API correctly calculates the clock offset.  */
static void testClockOffsetCalculation( SntpTimestamp_t * clientTxTime,
                                        SntpTimestamp_t * serverRxTime,
                                        SntpTimestamp_t * serverTxTime,
                                        SntpTimestamp_t * clientRxTime,
                                        SntpStatus_t expectedStatus,
                                        int32_t expectedClockOffset )
{
    /* Update the response packet with the server time. */
    addTimestampToResponseBuffer( serverRxTime,
                                  testBuffer,
                                  SNTP_PACKET_RX_TIMESTAMP_FIRST_BYTE_POS );
    addTimestampToResponseBuffer( serverTxTime,
                                  testBuffer,
                                  SNTP_PACKET_TX_TIMESTAMP_FIRST_BYTE_POS );

    /* Call the API under test. */
    TEST_ASSERT_EQUAL( expectedStatus, Sntp_DeserializeResponse( clientTxTime,
                                                                 clientRxTime,
                                                                 testBuffer,
                                                                 sizeof( testBuffer ),
                                                                 &parsedData ) );

    /* Make sure that the API has indicated in the output parameter that
     * clock-offset could not be calculated. */
    TEST_ASSERT_EQUAL( expectedClockOffset, parsedData.clockOffsetSec );

    /* Validate other fields in the output parameter. */
    TEST_ASSERT_EQUAL( 0, memcmp( &parsedData.serverTime, serverTxTime, sizeof( SntpTimestamp_t ) ) );
    TEST_ASSERT_EQUAL( NoLeapSecond, parsedData.leapSecondType );
<<<<<<< HEAD
    TEST_ASSERT_EQUAL( SNTP_KISS_OF_DEATH_CODE_INVALID, parsedData.rejectedResponseCode );
=======
    TEST_ASSERT_EQUAL( SNTP_KISS_OF_DEATH_CODE_NONE, parsedData.rejectedResponseCode );
>>>>>>> 3eade31b
}

/* ============================   UNITY FIXTURES ============================ */

/* Called before each test method. */
void setUp()
{
    memset( &parsedData, 0, sizeof( parsedData ) );
}

/* Called at the beginning of the whole suite. */
void suiteSetUp()
{
}

/* Called at the end of the whole suite. */
int suiteTearDown( int numFailures )
{
    return numFailures;
}

/* ========================================================================== */

/**
 * @brief Test @ref Sntp_SerializeRequest with invalid parameters.
 */
void test_SerializeRequest_InvalidParams( void )
{
    SntpTimestamp_t testTime = TEST_TIMESTAMP;

    /* Pass invalid time object. */
    TEST_ASSERT_EQUAL( SntpErrorBadParameter,
                       Sntp_SerializeRequest( NULL,
                                              ( rand() % UINT32_MAX ),
                                              testBuffer,
                                              sizeof( testBuffer ) ) );

    /* Pass invalid buffer. */
    TEST_ASSERT_EQUAL( SntpErrorBadParameter,
                       Sntp_SerializeRequest( &testTime,
                                              ( rand() % UINT32_MAX ),
                                              NULL,
                                              sizeof( testBuffer ) ) );

    /* Pass a buffer size less than 48 bytes of minimum SNTP packet size. */
    TEST_ASSERT_EQUAL( SntpErrorBufferTooSmall,
                       Sntp_SerializeRequest( &testTime,
                                              ( rand() % UINT32_MAX ),
                                              testBuffer,
                                              1 ) );
}

/**
 * @brief Validate the serialization operation of the @ref Sntp_SerializeRequest API.
 */
void test_SerializeRequest_NominalCase( void )
{
    SntpTimestamp_t testTime = TEST_TIMESTAMP;
    const uint32_t randomVal = 0xAABBCCDD;

    /* Expected transmit timestamp in the SNTP request packet. */
    const SntpTimestamp_t expectedTxTime =
    {
        .seconds   = testTime.seconds,
        .fractions = ( testTime.fractions | ( randomVal >> 16 ) )
    };

    /* The expected serialization of the SNTP request packet. */
    uint8_t expectedSerialization[ SNTP_PACKET_BASE_SIZE ] =
    {
        0x00 /* Leap Indicator */ | 0x20 /* Version */ | 0x03, /* Client Mode */
        0x00,                                                  /* stratum */
        0x00,                                                  /* poll interval */
        0x00,                                                  /* precision */
        0x00, 0x00, 0x00, 0x00,                                /* root delay */
        0x00, 0x00, 0x00, 0x00,                                /* root dispersion */
        0x00, 0x00, 0x00, 0x00,                                /* reference ID */
        0x00, 0x00, 0x00, 0x00, 0x00, 0x00, 0x00, 0x00,        /* reference time */
        0x00, 0x00, 0x00, 0x00, 0x00, 0x00, 0x00, 0x00,        /* origin timestamp */
        0x00, 0x00, 0x00, 0x00, 0x00, 0x00, 0x00, 0x00,        /* receive timestamp */
        expectedTxTime.seconds >> 24,                          /* transmit timestamp - seconds, byte 1 */
        expectedTxTime.seconds >> 16,                          /* transmit timestamp - seconds, byte 2 */
        expectedTxTime.seconds >> 8,                           /* transmit timestamp - seconds, byte 3 */
        expectedTxTime.seconds,                                /* transmit timestamp - seconds, byte 4 */
        expectedTxTime.fractions >> 24,                        /* transmit timestamp - fractions, byte 1 */
        expectedTxTime.fractions >> 16,                        /* transmit timestamp - fractions, byte 2 */
        expectedTxTime.fractions >> 8,                         /* transmit timestamp - fractions, byte 3 */
        expectedTxTime.fractions,                              /* transmit timestamp - fractions, byte 4 */
    };

    /* Call the API under test. */
    TEST_ASSERT_EQUAL( SntpSuccess,
                       Sntp_SerializeRequest( &testTime,
                                              randomVal,
                                              testBuffer,
                                              sizeof( testBuffer ) ) );

    /* Validate that serialization operation by the API. */
    TEST_ASSERT_EQUAL_UINT8_ARRAY( expectedSerialization,
                                   testBuffer,
                                   SNTP_PACKET_BASE_SIZE );

    /* Check that the request timestamp object has been updated with the random value. */
    TEST_ASSERT_EQUAL( 0, memcmp( &expectedTxTime,
                                  &testTime,
                                  sizeof( SntpTimestamp_t ) ) );
}


/**
 * @brief Test @ref Sntp_DeserializeResponse with invalid parameters.
 */
void test_DeserializeResponse_InvalidParams( void )
{
    SntpTimestamp_t testTime = TEST_TIMESTAMP;

    /* Pass invalid time objects. */
    TEST_ASSERT_EQUAL( SntpErrorBadParameter,
                       Sntp_DeserializeResponse( NULL,
                                                 &testTime,
                                                 testBuffer,
                                                 sizeof( testBuffer ),
                                                 &parsedData ) );
    TEST_ASSERT_EQUAL( SntpErrorBadParameter,
                       Sntp_DeserializeResponse( &testTime,
                                                 NULL,
                                                 testBuffer,
                                                 sizeof( testBuffer ),
                                                 &parsedData ) );

    /* Pass invalid buffer. */
    TEST_ASSERT_EQUAL( SntpErrorBadParameter,
                       Sntp_DeserializeResponse( &testTime,
                                                 &testTime,
                                                 NULL,
                                                 sizeof( testBuffer ),
                                                 &parsedData ) );

    /* Pass a buffer size less than 48 bytes of minimum SNTP packet size. */
    TEST_ASSERT_EQUAL( SntpErrorBufferTooSmall,
                       Sntp_DeserializeResponse( &testTime,
                                                 &testTime,
                                                 testBuffer,
                                                 sizeof( testBuffer ) / 2,
                                                 &parsedData ) );

    /* Pass invalid output parameter. */
    TEST_ASSERT_EQUAL( SntpErrorBadParameter,
                       Sntp_DeserializeResponse( &testTime,
                                                 &testTime,
                                                 testBuffer,
                                                 sizeof( testBuffer ),
                                                 NULL ) );
}

/**
 * @brief Test that @ref Sntp_DeserializeResponse API can detect invalid
 * SNTP response packets.
 */
void test_DeserializeResponse_Invalid_Responses( void )
{
    SntpTimestamp_t clientTime = TEST_TIMESTAMP;

    /* Fill buffer with general SNTP response data. */
    fillValidSntpResponseData( testBuffer, &clientTime );

    /* ******* Test when SNTP packet does not a non-server value in the "Mode" field. **** */
    testBuffer[ 0 ] = SNTP_PACKET_VERSION_VAL | SNTP_PACKET_MODE_CLIENT;

    /* Call the API under test. */
    TEST_ASSERT_EQUAL( SntpInvalidResponse, Sntp_DeserializeResponse( &clientTime,
                                                                      &clientTime,
                                                                      testBuffer,
                                                                      sizeof( testBuffer ),
                                                                      &parsedData ) );

    /******** Test when SNTP response packet does not
     *  have "originate" timestamp matching
     * the "transmit" time sent by the client in the SNTP
     * request. ************/
    SntpTimestamp_t originateTime = TEST_TIMESTAMP;

    /* Set the Mode field to the correct value for Server. */
    testBuffer[ 0 ] = SNTP_PACKET_VERSION_VAL | SNTP_PACKET_MODE_SERVER;

    /* Test when only the seconds part of the "originate" timestamp does not match
     * the client request time .*/
    originateTime.seconds = clientTime.seconds + 1;
    addTimestampToResponseBuffer( &originateTime,
                                  testBuffer,
                                  SNTP_PACKET_ORIGIN_TIME_FIRST_BYTE_POS );

    /* Call the API under test. */
    TEST_ASSERT_EQUAL( SntpInvalidResponse, Sntp_DeserializeResponse( &clientTime,
                                                                      &clientTime,
                                                                      testBuffer,
                                                                      sizeof( testBuffer ),
                                                                      &parsedData ) );

    /* Test when only the fractions part of the "originate" timestamp does not match
     * the client request time .*/
    originateTime.seconds = clientTime.seconds;
    originateTime.fractions = clientTime.fractions + 1;
    addTimestampToResponseBuffer( &originateTime,
                                  testBuffer,
                                  SNTP_PACKET_ORIGIN_TIME_FIRST_BYTE_POS );


    /* Call the API under test. */
    TEST_ASSERT_EQUAL( SntpInvalidResponse, Sntp_DeserializeResponse( &clientTime,
                                                                      &clientTime,
                                                                      testBuffer,
                                                                      sizeof( testBuffer ),
                                                                      &parsedData ) );
}

/**
 * @brief Test @ref Sntp_DeserializeResponse API to de-serialize Kiss-o'-Death
 * responses from SNTP server.
 *
 * The API should return an error code appropriate for the Kiss-o'-Death code
 * and update the member of output parameter to point the ASCII string code
 * in the response packet.
 */
void test_DeserializeResponse_KoD_packets( void )
{
    /* Use same value for request and response times, as API should not process
     * them for Kiss-o'-Death response packets. */
    SntpTimestamp_t testTime = TEST_TIMESTAMP;
    uint32_t KodCodeNetworkOrder = 0;

    /* Populate the buffer with a valid SNTP response before converting it
     * into a Kiss-o'-Death message. */
    fillValidSntpResponseData( testBuffer, &testTime );

    /* Update the "Stratum" field in the buffer to make the packet a Kiss-o'-Death message. */
    testBuffer[ SNTP_PACKET_STRATUM_BYTE_POS ] = SNTP_PACKET_STRATUM_KOD;

/* Common test code for testing de-serialization of Kiss-o'-Death packet containing a specific
 * code with@ref Sntp_DeserializeResponse API. */
#define TEST_API_FOR_KOD_CODE( code, expectedStatus )                                      \
    do {                                                                                   \
        KodCodeNetworkOrder = INTEGER_VAL_OF_KOD_CODE( code );                             \
        testBuffer[ SNTP_PACKET_KOD_CODE_FIRST_BYTE_POS ] = KodCodeNetworkOrder >> 24;     \
        testBuffer[ SNTP_PACKET_KOD_CODE_FIRST_BYTE_POS + 1 ] = KodCodeNetworkOrder >> 16; \
        testBuffer[ SNTP_PACKET_KOD_CODE_FIRST_BYTE_POS + 2 ] = KodCodeNetworkOrder >> 8;  \
        testBuffer[ SNTP_PACKET_KOD_CODE_FIRST_BYTE_POS + 3 ] = KodCodeNetworkOrder;       \
                                                                                           \
        /* Call API under test. */                                                         \
        TEST_ASSERT_EQUAL( expectedStatus,                                                 \
                           Sntp_DeserializeResponse( &testTime,                            \
                                                     &testTime,                            \
                                                     testBuffer,                           \
                                                     sizeof( testBuffer ),                 \
                                                     &parsedData ) );                      \
                                                                                           \
        /* Test that API has populated the output parameter with the parsed \
         * KoD code. */                                       \
        TEST_ASSERT_EQUAL( INTEGER_VAL_OF_KOD_CODE( code ),   \
                           parsedData.rejectedResponseCode ); \
                                                              \
    } while( 0 )

    /* Test Kiss-o'-Death server response with "DENY" code. */
    TEST_API_FOR_KOD_CODE( KOD_CODE_DENY, SntpRejectedResponseChangeServer );

    /* Test Kiss-o'-Death server response with "RSTR" code. */
    TEST_API_FOR_KOD_CODE( KOD_CODE_RSTR, SntpRejectedResponseChangeServer );

    /* Test Kiss-o'-Death server response with "RATE" code. */
    TEST_API_FOR_KOD_CODE( KOD_CODE_RATE, SntpRejectedResponseRetryWithBackoff );

    /* ***** Test de-serialization of Kiss-o'-Death server response with other codes ***** */
    TEST_API_FOR_KOD_CODE( KOD_CODE_OTHER_EXAMPLE_1, SntpRejectedResponseOtherCode );
    TEST_API_FOR_KOD_CODE( KOD_CODE_OTHER_EXAMPLE_2, SntpRejectedResponseOtherCode );
}

/**
 * @brief Test that @ref Sntp_DeserializeResponse API can process an accepted
 * SNTP server response, and determine that the clock offset cannot be calculated
 * when the client clock is beyond 34 years from server.
 */
void test_DeserializeResponse_AcceptedResponse_Overflow_Case( void )
{
    SntpTimestamp_t clientTime = TEST_TIMESTAMP;

    /* Fill buffer with general SNTP response data. */
    fillValidSntpResponseData( testBuffer, &clientTime );

    /* Test when the client is 40 years ahead of server time .*/
    SntpTimestamp_t serverTime =
    {
        clientTime.seconds - YEARS_40_IN_SECONDS,
        clientTime.fractions
    };
    testClockOffsetCalculation( &clientTime, &serverTime,
                                &serverTime, &clientTime,
                                SntpClockOffsetOverflow,
                                SNTP_CLOCK_OFFSET_OVERFLOW );

    /* Now test when the client is 40 years ahead of server time .*/
    serverTime.seconds = clientTime.seconds + YEARS_40_IN_SECONDS;
    testClockOffsetCalculation( &clientTime, &serverTime,
                                &serverTime, &clientTime,
                                SntpClockOffsetOverflow,
                                SNTP_CLOCK_OFFSET_OVERFLOW );
}

/**
 * @brief Test that @ref Sntp_DeserializeResponse API can process an accepted
 * SNTP server response, and calculate the clock offset for non-overflow cases
 * (i.e. when the client and server times are within 34 years of each other).
 */
void test_DeserializeResponse_AcceptedResponse_Nominal_Case( void )
{
    SntpTimestamp_t clientTxTime = TEST_TIMESTAMP;

    /* Fill buffer with general SNTP response data. */
    fillValidSntpResponseData( testBuffer, &clientTxTime );

    /* Use the the same values for Rx and Tx times for server and client in the first couple
     * of tests for simplicity. */

    /* Test when the client is 20 years ahead of server time to generate a negative offset
     * result.*/
    SntpTimestamp_t serverTxTime =
    {
        clientTxTime.seconds - YEARS_20_IN_SECONDS,
        clientTxTime.fractions
    };
    int32_t expectedOffset = -YEARS_20_IN_SECONDS;

    testClockOffsetCalculation( &clientTxTime, &serverTxTime,
                                &serverTxTime, &clientTxTime,
                                SntpSuccess, expectedOffset );

    /* Now test for the client being 20 years behind server time to generate a positive
     * offset result.*/
    serverTxTime.seconds = clientTxTime.seconds + YEARS_20_IN_SECONDS;
    expectedOffset = YEARS_20_IN_SECONDS;

    testClockOffsetCalculation( &clientTxTime, &serverTxTime,
                                &serverTxTime, &clientTxTime,
                                SntpSuccess, expectedOffset );

    /* Now test with different values for T1 (client Tx), T2 (server Rx), T3 (server Tx) and T4 (client Rx)
     * that are used in the clock-offset calculation.
     * The test case uses 2 seconds as network delay on both Client -> Server and Server -> Client path
     * and 2 seconds for server processing time between receiving SNTP request and sending SNTP response */
    SntpTimestamp_t serverRxTime =
    {
        clientTxTime.seconds + YEARS_20_IN_SECONDS + 2,
        serverTxTime.fractions
    };
    serverTxTime.seconds = serverRxTime.seconds + 2;
    SntpTimestamp_t clientRxTime =
    {
        clientTxTime.seconds + 6, /* 2 seconds each for Client -> Server, Server -> Server,
                                   * Server -> Client */
        clientTxTime.fractions
    };
    expectedOffset = YEARS_20_IN_SECONDS;

    testClockOffsetCalculation( &clientTxTime, &serverRxTime,
                                &serverTxTime, &clientRxTime,
                                SntpSuccess, expectedOffset );
}

/**
 * @brief Test that @ref Sntp_DeserializeResponse API can de-serialize leap-second
 * information in an accepted SNTP response packet from a server.
 */
void test_DeserializeResponse_AcceptedResponse_LeapSecond( void )
{
    SntpTimestamp_t clientTime = TEST_TIMESTAMP;
    SntpTimestamp_t serverTime = TEST_TIMESTAMP;

    /* Fill buffer with general SNTP response data. */
    fillValidSntpResponseData( testBuffer, &clientTime );

    /* Update the response packet with the server time. */
    addTimestampToResponseBuffer( &serverTime,
                                  testBuffer,
                                  SNTP_PACKET_RX_TIMESTAMP_FIRST_BYTE_POS );
    addTimestampToResponseBuffer( &serverTime,
                                  testBuffer,
                                  SNTP_PACKET_TX_TIMESTAMP_FIRST_BYTE_POS );

#define TEST_LEAP_SECOND_DESERIALIZATION( expectedLeapSecond )                                            \
    do {                                                                                                  \
        /* Call the API under test. */                                                                    \
        TEST_ASSERT_EQUAL( SntpSuccess, Sntp_DeserializeResponse( &clientTime,                            \
                                                                  &clientTime,                            \
                                                                  testBuffer,                             \
                                                                  sizeof( testBuffer ),                   \
                                                                  &parsedData ) );                        \
                                                                                                          \
        /* As the clock and server times are same, the clock offset, should be zero. */                   \
        TEST_ASSERT_EQUAL( 0, parsedData.clockOffsetSec );                                                \
                                                                                                          \
        /* Validate other fields in the output parameter. */                                              \
        TEST_ASSERT_EQUAL( 0, memcmp( &parsedData.serverTime, &serverTime, sizeof( SntpTimestamp_t ) ) ); \
        TEST_ASSERT_EQUAL( expectedLeapSecond, parsedData.leapSecondType );                               \
<<<<<<< HEAD
        TEST_ASSERT_EQUAL( SNTP_KISS_OF_DEATH_CODE_INVALID, parsedData.rejectedResponseCode );            \
=======
        TEST_ASSERT_EQUAL( SNTP_KISS_OF_DEATH_CODE_NONE, parsedData.rejectedResponseCode );               \
>>>>>>> 3eade31b
    } while( 0 )

    /* Update SNTP response packet to indicate an upcoming leap second insertion. */
    testBuffer[ 0 ] = ( LastMinuteHas61Seconds << SNTP_PACKET_LEAP_INDICATOR_LSB ) |
                      SNTP_PACKET_VERSION_VAL | SNTP_PACKET_MODE_SERVER;
    TEST_LEAP_SECOND_DESERIALIZATION( LastMinuteHas61Seconds );

    /* Update SNTP response packet to indicate an upcoming leap second deletion. */
    testBuffer[ 0 ] = ( LastMinuteHas59Seconds << SNTP_PACKET_LEAP_INDICATOR_LSB ) |
                      SNTP_PACKET_VERSION_VAL | SNTP_PACKET_MODE_SERVER;
    TEST_LEAP_SECOND_DESERIALIZATION( LastMinuteHas59Seconds );
<<<<<<< HEAD
}

/**
 * @brief Tests the @ref Sntp_CalculatePollInterval utility function calculates
 * the poll interval period as the closes power of 2 value for achieving the
 * desired clock accuracy.
 */
void test_CalculatePollInterval_InvalidParams( void )
{
    uint32_t pollInterval = 0;

    /* Test with invalid clock frequency. */
    TEST_ASSERT_EQUAL( SntpErrorBadParameter, Sntp_CalculatePollInterval( 0,
                                                                          100,
                                                                          &pollInterval ) );
    /* Test with invalid desired accuracy. */
    TEST_ASSERT_EQUAL( SntpErrorBadParameter, Sntp_CalculatePollInterval( 100,
                                                                          0,
                                                                          &pollInterval ) );

    /* Test with invalid output parameter. */
    TEST_ASSERT_EQUAL( SntpErrorBadParameter, Sntp_CalculatePollInterval( 100,
                                                                          50,
                                                                          NULL ) );
}

/**
 * @brief Tests the @ref Sntp_CalculatePollInterval utility function calculates
 * the poll interval period as the closes power of 2 value for achieving the
 * desired clock accuracy.
 */
void test_CalculatePollInterval_Nominal( void )
{
    uint32_t pollInterval = 0;
    uint32_t expectedInterval = 0;

    /* Test the SNTPv4 specification example of 200 PPM clock frequency and
     * 1 minute of desired accuracy. */
    expectedInterval = 0x00040000;
    TEST_ASSERT_EQUAL( SntpSuccess, Sntp_CalculatePollInterval( 200 /* Clock Tolerance */,
                                                                1 /* minute */ * 60 * 1000 /* Desired Accuracy */,
                                                                &pollInterval ) );
    TEST_ASSERT_EQUAL( expectedInterval, pollInterval );

    /* Test another case where the exact poll interval for achieving desired frequency
     * is an exponent of 2 value. For 512 seconds (or 2^9) poll interval, the maximum
     * clock drift with 125 PPM is 125 * 512 = 64000 microseconds = 64 milliseconds.  */
    expectedInterval = 0x00000200;
    TEST_ASSERT_EQUAL( SntpSuccess, Sntp_CalculatePollInterval( 125 /* Clock Tolerance (PPM) */,
                                                                64 /* Desired Accuracy (ms)*/,
                                                                &pollInterval ) );

    /* Test for maximum possible value of calculated poll interval when the clock frequency
     * tolerance is minimum (i.e. 1 PPM or high accuracy system clock ) but the desired accuracy
     * is very low (i.e. largest value of 16 bit parameter as 65535 ms OR ~ 1 minute).
     * This test proves that the 32-bit
     * width of poll integer value can hold the largest calculation of poll interval value. */
    expectedInterval = 0x02000000; /* 536,870,912 seconds OR ~ 17 years */
    TEST_ASSERT_EQUAL( SntpSuccess, Sntp_CalculatePollInterval( 1 /* Clock Tolerance (PPM) */,
                                                                UINT16_MAX /* Desired Accuracy (ms)*/,
                                                                &pollInterval ) );
    TEST_ASSERT_EQUAL( expectedInterval, pollInterval );
=======
>>>>>>> 3eade31b
}<|MERGE_RESOLUTION|>--- conflicted
+++ resolved
@@ -42,11 +42,7 @@
     }
 
 /* Bits 3-5 are used for Version in 1st byte of SNTP packet. */
-<<<<<<< HEAD
-#define SNTP_PACKET_VERSION_VAL                    ( 4 /* Server mode*/ << 3 /* Bits 3-5 used in byte */ )
-=======
 #define SNTP_PACKET_VERSION_VAL                    ( 4 /* Version */ << 3 /* Bits 3-5 used in byte */ )
->>>>>>> 3eade31b
 
 /* Values for "Mode" field in an SNTP packet. */
 #define SNTP_PACKET_MODE_SERVER                    ( 4 )
@@ -162,11 +158,7 @@
     /* Validate other fields in the output parameter. */
     TEST_ASSERT_EQUAL( 0, memcmp( &parsedData.serverTime, serverTxTime, sizeof( SntpTimestamp_t ) ) );
     TEST_ASSERT_EQUAL( NoLeapSecond, parsedData.leapSecondType );
-<<<<<<< HEAD
-    TEST_ASSERT_EQUAL( SNTP_KISS_OF_DEATH_CODE_INVALID, parsedData.rejectedResponseCode );
-=======
     TEST_ASSERT_EQUAL( SNTP_KISS_OF_DEATH_CODE_NONE, parsedData.rejectedResponseCode );
->>>>>>> 3eade31b
 }
 
 /* ============================   UNITY FIXTURES ============================ */
@@ -570,11 +562,7 @@
         /* Validate other fields in the output parameter. */                                              \
         TEST_ASSERT_EQUAL( 0, memcmp( &parsedData.serverTime, &serverTime, sizeof( SntpTimestamp_t ) ) ); \
         TEST_ASSERT_EQUAL( expectedLeapSecond, parsedData.leapSecondType );                               \
-<<<<<<< HEAD
-        TEST_ASSERT_EQUAL( SNTP_KISS_OF_DEATH_CODE_INVALID, parsedData.rejectedResponseCode );            \
-=======
         TEST_ASSERT_EQUAL( SNTP_KISS_OF_DEATH_CODE_NONE, parsedData.rejectedResponseCode );               \
->>>>>>> 3eade31b
     } while( 0 )
 
     /* Update SNTP response packet to indicate an upcoming leap second insertion. */
@@ -586,7 +574,6 @@
     testBuffer[ 0 ] = ( LastMinuteHas59Seconds << SNTP_PACKET_LEAP_INDICATOR_LSB ) |
                       SNTP_PACKET_VERSION_VAL | SNTP_PACKET_MODE_SERVER;
     TEST_LEAP_SECOND_DESERIALIZATION( LastMinuteHas59Seconds );
-<<<<<<< HEAD
 }
 
 /**
@@ -649,6 +636,4 @@
                                                                 UINT16_MAX /* Desired Accuracy (ms)*/,
                                                                 &pollInterval ) );
     TEST_ASSERT_EQUAL( expectedInterval, pollInterval );
-=======
->>>>>>> 3eade31b
 }