/*
 * coreSNTP v1.0.0
 * Copyright (C) 2021 Amazon.com, Inc. or its affiliates.  All Rights Reserved.
 *
 * Permission is hereby granted, free of charge, to any person obtaining a copy of
 * this software and associated documentation files (the "Software"), to deal in
 * the Software without restriction, including without limitation the rights to
 * use, copy, modify, merge, publish, distribute, sublicense, and/or sell copies of
 * the Software, and to permit persons to whom the Software is furnished to do so,
 * subject to the following conditions:
 *
 * The above copyright notice and this permission notice shall be included in all
 * copies or substantial portions of the Software.
 *
 * THE SOFTWARE IS PROVIDED "AS IS", WITHOUT WARRANTY OF ANY KIND, EXPRESS OR
 * IMPLIED, INCLUDING BUT NOT LIMITED TO THE WARRANTIES OF MERCHANTABILITY, FITNESS
 * FOR A PARTICULAR PURPOSE AND NONINFRINGEMENT. IN NO EVENT SHALL THE AUTHORS OR
 * COPYRIGHT HOLDERS BE LIABLE FOR ANY CLAIM, DAMAGES OR OTHER LIABILITY, WHETHER
 * IN AN ACTION OF CONTRACT, TORT OR OTHERWISE, ARISING FROM, OUT OF OR IN
 * CONNECTION WITH THE SOFTWARE OR THE USE OR OTHER DEALINGS IN THE SOFTWARE.
 */

/* Standard includes. */
#include <string.h>
#include <stdbool.h>
#include <stdlib.h>
#include <stdint.h>

/* POSIX include. */
#include <arpa/inet.h>

/* Unity include. */
#include "unity.h"

<<<<<<< HEAD
/* coreSNTP Serializer API include */
=======
/* coreSNTP API include */
>>>>>>> 96ed84a9
#include "core_sntp_serializer.h"

#define TEST_TIMESTAMP         \
    {                          \
        .seconds = UINT32_MAX, \
        .fractions = 1000      \
    }

<<<<<<< HEAD
/* Bits 3-5 are used for Version in 1st byte of SNTP packet. */
#define SNTP_PACKET_VERSION_VAL                    ( 4 << 3 )

/* Values for "Mode" field in an SNTP packet. */
#define SNTP_PACKET_MODE_SERVER                    ( 4 )
#define SNTP_PACKET_MODE_CLIENT                    ( 3 )

/* The byte positions of SNTP packet fields in the 48 bytes sized
 * packet format. */
#define SNTP_PACKET_STRATUM_BYTE_POS               ( 1 )
#define SNTP_PACKET_KOD_CODE_FIRST_BYTE_POS        ( 12 )
#define SNTP_PACKET_ORIGIN_TIME_FIRST_BYTE_POS     ( 24 )
#define SNTP_PACKET_RX_TIMESTAMP_FIRST_BYTE_POS    ( 32 )
#define SNTP_PACKET_TX_TIMESTAMP_FIRST_BYTE_POS    ( 40 )

/* Values of "Stratum" field in an SNTP packet. */
#define SNTP_PACKET_STRATUM_KOD                    ( 0 )
#define SNTP_PACKET_STRATUM_SECONDARY_SERVER       ( 15 )

/* ASCII string codes that a server can send in a Kiss-o'-Death response. */
#define KOD_CODE_DENY                              "DENY"
#define KOD_CODE_RSTR                              "RSTR"
#define KOD_CODE_RATE                              "RATE"
#define KOD_CODE_OTHER_EXAMPLE_1                   "AUTH"
#define KOD_CODE_OTHER_EXAMPLE_2                   "CRYP"

#define INTEGER_VAL_OF_KOD_CODE( codePtr )                 \
    ( ( uint32_t ) ( ( ( uint32_t ) codePtr[ 0 ] << 24 ) | \
                     ( ( uint32_t ) codePtr[ 1 ] << 16 ) | \
                     ( ( uint32_t ) codePtr[ 2 ] << 8 ) |  \
                     ( ( uint32_t ) codePtr[ 3 ] ) ) )

static uint8_t testBuffer[ SNTP_PACKET_MINIMUM_SIZE ];
=======
static uint8_t testBuffer[ SNTP_PACKET_BASE_SIZE ];
>>>>>>> 96ed84a9

/* ============================ Helper Functions ============================ */

void addTimestampToResponseBuffer( SntpTimestamp_t * pTime,
                                   uint8_t * pResponseBuffer,
                                   size_t startingPos )
{
    /* Convert the request time into network byte order to use to fill in buffer. */
    uint32_t secsInNetOrder = htonl( pTime->seconds );
    uint32_t fracsInNetOrder = htonl( pTime->fractions );

    pResponseBuffer[ startingPos ] = secsInNetOrder >> 24;      /* seconds, byte 1*/
    pResponseBuffer[ startingPos + 1 ] = secsInNetOrder >> 16;  /* seconds, byte 2 */
    pResponseBuffer[ startingPos + 2 ] = secsInNetOrder >> 8;   /* seconds, byte 3 */
    pResponseBuffer[ startingPos + 3 ] = secsInNetOrder;        /* seconds, byte 4 */
    pResponseBuffer[ startingPos + 4 ] = fracsInNetOrder >> 24; /* fractions, byte 1*/
    pResponseBuffer[ startingPos + 5 ] = fracsInNetOrder >> 16; /* fractions, byte 2 */
    pResponseBuffer[ startingPos + 6 ] = fracsInNetOrder >> 8;  /* fractions, byte 3 */
    pResponseBuffer[ startingPos + 7 ] = fracsInNetOrder;       /* fractions, byte 4 */
}

void fillValidSntpResponseData( uint8_t * pBuffer,
                                SntpTimestamp_t * pRequestTime )
{
    /* Clear the buffer. */
    memset( pBuffer, 0, SNTP_PACKET_MINIMUM_SIZE );

    /* Set the "Version" and "Mode" fields in the first byte of SNTP packet. */
    pBuffer[ 0 ] = SNTP_PACKET_VERSION_VAL | SNTP_PACKET_MODE_SERVER;

    /* Set the SNTP response packet to contain the "originate" timestamp
     * correctly, as matching the SNTP request timestamp. */
    addTimestampToResponseBuffer( pRequestTime,
                                  pBuffer,
                                  SNTP_PACKET_ORIGIN_TIME_FIRST_BYTE_POS );

    /* Set the "Stratum" byte in the response packet to represent a
     * secondary NTP server. */
    pBuffer[ SNTP_PACKET_STRATUM_BYTE_POS ] = SNTP_PACKET_STRATUM_SECONDARY_SERVER;
}

/* ============================   UNITY FIXTURES ============================ */

/* Called at the beginning of the whole suite. */
void suiteSetUp()
{
}

/* Called at the end of the whole suite. */
int suiteTearDown( int numFailures )
{
    return numFailures;
}

/* ========================================================================== */

/**
 * @brief Test @ref Sntp_SerializeRequest with invalid parameters.
 */
void test_SerializeRequest_InvalidParams( void )
{
    SntpTimestamp_t testTime = TEST_TIMESTAMP;

    /* Pass invalid time object. */
    TEST_ASSERT_EQUAL( SntpErrorBadParameter,
                       Sntp_SerializeRequest( NULL,
                                              ( rand() % UINT32_MAX ),
                                              testBuffer,
                                              sizeof( testBuffer ) ) );

    /* Pass invalid buffer. */
    TEST_ASSERT_EQUAL( SntpErrorBadParameter,
                       Sntp_SerializeRequest( &testTime,
                                              ( rand() % UINT32_MAX ),
                                              NULL,
                                              sizeof( testBuffer ) ) );

    /* Pass a buffer size less than 48 bytes of minimum SNTP packet size. */
    TEST_ASSERT_EQUAL( SntpErrorBufferTooSmall,
                       Sntp_SerializeRequest( &testTime,
                                              ( rand() % UINT32_MAX ),
                                              testBuffer,
                                              1 ) );
}

/**
 * @brief Validate the serialization operation of the @ref Sntp_SerializeRequest API.
 */
void test_SerializeRequest_NominalCase( void )
{
    SntpTimestamp_t testTime = TEST_TIMESTAMP;
    const uint32_t randomVal = 0xAABBCCDD;

    /* Expected transmit timestamp in the SNTP request packet. */
    const SntpTimestamp_t expectedTxTime =
    {
        .seconds   = testTime.seconds,
        .fractions = ( testTime.fractions | ( randomVal >> 16 ) )
    };

    /* The expected serialization of the SNTP request packet. */
    uint8_t expectedSerialization[ SNTP_PACKET_BASE_SIZE ] =
    {
        0x00 /* Leap Indicator */ | 0x20 /* Version */ | 0x03, /* Client Mode */
        0x00,                                                  /* stratum */
        0x00,                                                  /* poll interval */
        0x00,                                                  /* precision */
        0x00, 0x00, 0x00, 0x00,                                /* root delay */
        0x00, 0x00, 0x00, 0x00,                                /* root dispersion */
        0x00, 0x00, 0x00, 0x00,                                /* reference ID */
        0x00, 0x00, 0x00, 0x00, 0x00, 0x00, 0x00, 0x00,        /* reference time */
        0x00, 0x00, 0x00, 0x00, 0x00, 0x00, 0x00, 0x00,        /* origin timestamp */
        0x00, 0x00, 0x00, 0x00, 0x00, 0x00, 0x00, 0x00,        /* receive timestamp */
        htonl( expectedTxTime.seconds ) >> 24,                 /* transmit timestamp - seconds, byte 1 */
        htonl( expectedTxTime.seconds ) >> 16,                 /* transmit timestamp - seconds, byte 2 */
        htonl( expectedTxTime.seconds ) >> 8,                  /* transmit timestamp - seconds, byte 3 */
        htonl( expectedTxTime.seconds ),                       /* transmit timestamp - seconds, byte 4 */
        htonl( expectedTxTime.fractions ) >> 24,               /* transmit timestamp - fractions, byte 1 */
        htonl( expectedTxTime.fractions ) >> 16,               /* transmit timestamp - fractions, byte 2 */
        htonl( expectedTxTime.fractions ) >> 8,                /* transmit timestamp - fractions, byte 3 */
        htonl( expectedTxTime.fractions ),                     /* transmit timestamp - fractions, byte 4 */
    };

    /* Call the API under test. */
    TEST_ASSERT_EQUAL( SntpSuccess,
                       Sntp_SerializeRequest( &testTime,
                                              randomVal,
                                              testBuffer,
                                              sizeof( testBuffer ) ) );

    /* Validate that serialization operation by the API. */
    TEST_ASSERT_EQUAL_UINT8_ARRAY( expectedSerialization,
                                   testBuffer,
                                   SNTP_PACKET_BASE_SIZE );

    /* Check that the request timestamp object has been updated with the random value. */
    TEST_ASSERT_EQUAL( 0, memcmp( &expectedTxTime,
                                  &testTime,
                                  sizeof( SntpTimestamp_t ) ) );
}


/**
 * @brief Test @ref Sntp_DeserializeResponse with invalid parameters.
 */
void test_DeserializeResponse_InvalidParams( void )
{
    SntpTimestamp_t testTime = TEST_TIMESTAMP;
    SntpResponseData_t responseData;

    /* Pass invalid time objects. */
    TEST_ASSERT_EQUAL( SntpErrorBadParameter,
                       Sntp_DeserializeResponse( NULL,
                                                 &testTime,
                                                 testBuffer,
                                                 sizeof( testBuffer ),
                                                 &responseData ) );
    TEST_ASSERT_EQUAL( SntpErrorBadParameter,
                       Sntp_DeserializeResponse( &testTime,
                                                 NULL,
                                                 testBuffer,
                                                 sizeof( testBuffer ),
                                                 &responseData ) );

    /* Pass invalid buffer. */
    TEST_ASSERT_EQUAL( SntpErrorBadParameter,
                       Sntp_DeserializeResponse( &testTime,
                                                 &testTime,
                                                 NULL,
                                                 sizeof( testBuffer ),
                                                 &responseData ) );

    /* Pass a buffer size less than 48 bytes of minimum SNTP packet size. */
    TEST_ASSERT_EQUAL( SntpErrorBufferTooSmall,
                       Sntp_DeserializeResponse( &testTime,
                                                 &testTime,
                                                 testBuffer,
                                                 sizeof( testBuffer ) / 2,
                                                 &responseData ) );

    /* Pass invalid output parameter. */
    TEST_ASSERT_EQUAL( SntpErrorBadParameter,
                       Sntp_DeserializeResponse( &testTime,
                                                 &testTime,
                                                 testBuffer,
                                                 sizeof( testBuffer ),
                                                 NULL ) );
}

/**
 * @brief Test that @ref Sntp_DeserializeResponse API can detect invalid
 * SNTP response packets.
 */
void test_DeserializeResponse_Invalid_Responses( void )
{
    SntpTimestamp_t testTime = TEST_TIMESTAMP;
    SntpResponseData_t parsedData = { 0 };

    /* Fill buffer with general SNTP response data. */
    fillValidSntpResponseData( testBuffer, &testTime );

    /* Test with SNTP packet containing a non-server value in the "Mode" field. */
    testBuffer[ 0 ] = SNTP_PACKET_VERSION_VAL | SNTP_PACKET_MODE_CLIENT;

    /* Call the API under test. */
    TEST_ASSERT_EQUAL( SntpInvalidResponse, Sntp_DeserializeResponse( &testTime,
                                                                      &testTime,
                                                                      testBuffer,
                                                                      sizeof( testBuffer ),
                                                                      &parsedData ) );

    /* Set the Mode field to the correct value for Server. */
    testBuffer[ 0 ] = SNTP_PACKET_VERSION_VAL | SNTP_PACKET_MODE_SERVER;

    /* Corrupt the "originate" timestamp to test with an SNTP response packet that does not
     * have the "originate" timestamp matching the timestamp sent in the request. */
    testBuffer[ SNTP_PACKET_ORIGIN_TIME_FIRST_BYTE_POS ]++;
    testBuffer[ SNTP_PACKET_ORIGIN_TIME_FIRST_BYTE_POS + 1 ]++;

    /* Call the API under test. */
    TEST_ASSERT_EQUAL( SntpInvalidResponse, Sntp_DeserializeResponse( &testTime,
                                                                      &testTime,
                                                                      testBuffer,
                                                                      sizeof( testBuffer ),
                                                                      &parsedData ) );
}

/**
 * @brief Test @ref Sntp_DeserializeResponse API to de-serialize Kiss-o'-Death
 * responses from SNTP server.
 *
 * The API should return an error code appropriate for the Kiss-o'-Death code
 * and update the member of output parameter to point the ASCII string code
 * in the response packet.
 */
void test_DeserializeResponse_KoD_packets( void )
{
    /* Use same value for request and response times, as API should not process
     * them for Kiss-o'-Death response packets. */
    SntpTimestamp_t testTime = TEST_TIMESTAMP;
    SntpResponseData_t parsedData = { 0 };
    uint32_t KodCodeNetworkOrder = 0;

    /* Populate the buffer with a valid SNTP response before converting it
     * into a Kiss-o'-Death message. */
    fillValidSntpResponseData( testBuffer, &testTime );

    /* Update the "Stratum" field in the buffer to make the packet a Kiss-o'-Death message. */
    testBuffer[ SNTP_PACKET_STRATUM_BYTE_POS ] = SNTP_PACKET_STRATUM_KOD;

/* Common test code for testing de-serialization of Kiss-o'-Death packet containing a specific
 * code with@ref Sntp_DeserializeResponse API. */
#define TEST_API_FOR_KOD_CODE( code, expectedStatus )                                      \
    do {                                                                                   \
        KodCodeNetworkOrder = htonl( INTEGER_VAL_OF_KOD_CODE( KOD_CODE_DENY ) );           \
        testBuffer[ SNTP_PACKET_KOD_CODE_FIRST_BYTE_POS ] = KodCodeNetworkOrder >> 24;     \
        testBuffer[ SNTP_PACKET_KOD_CODE_FIRST_BYTE_POS + 1 ] = KodCodeNetworkOrder >> 16; \
        testBuffer[ SNTP_PACKET_KOD_CODE_FIRST_BYTE_POS + 2 ] = KodCodeNetworkOrder >> 8;  \
        testBuffer[ SNTP_PACKET_KOD_CODE_FIRST_BYTE_POS + 3 ] = KodCodeNetworkOrder;       \
                                                                                           \
        /* Call API under test. */                                                         \
        TEST_ASSERT_EQUAL( expectedStatus,                                                 \
                           Sntp_DeserializeResponse( &testTime,                            \
                                                     &testTime,                            \
                                                     testBuffer,                           \
                                                     sizeof( testBuffer ),                 \
                                                     &parsedData ) );                      \
                                                                                           \
        /* Test that API has populated the output parameter with the parsed \
         * KoD code. */                                              \
        TEST_ASSERT_EQUAL( INTEGER_VAL_OF_KOD_CODE( KOD_CODE_DENY ), \
                           parsedData.rejectedResponseCode );        \
                                                                     \
    } while( 0 )

    /* Test Kiss-o'-Death server response with "DENY" code. */
    TEST_API_FOR_KOD_CODE( KOD_CODE_DENY, SntpRejectedResponseChangeServer );

    /* Test Kiss-o'-Death server response with "RSTR" code. */
    TEST_API_FOR_KOD_CODE( KOD_CODE_RSTR, SntpRejectedResponseChangeServer );

    /* Test Kiss-o'-Death server response with "RATE" code. */
    TEST_API_FOR_KOD_CODE( KOD_CODE_RATE, SntpRejectedResponseChangeServer );

    /* ***** Test de-serialization of Kiss-o'-Death server response with other codes ***** */
    TEST_API_FOR_KOD_CODE( KOD_CODE_OTHER_EXAMPLE_1, SntpRejectedResponseChangeServer );
    TEST_API_FOR_KOD_CODE( KOD_CODE_OTHER_EXAMPLE_2, SntpRejectedResponseChangeServer );
}

/**
 * @brief Test that @ref Sntp_DeserializeResponse API can process an accepted
 * SNTP server response, and determine that the clock offset cannot be calculated
 * when the client clock is beyond 34 years from server.
 */
void test_DeserializeResponse_AcceptedResponse_Overflow_Case( void )
{
    SntpTimestamp_t clientTxTime = TEST_TIMESTAMP;
    SntpResponseData_t parsedData = { 0 };

    /* Fill buffer with general SNTP response data. */
    fillValidSntpResponseData( testBuffer, &clientTxTime );

/* Common test code to validate that API can de-serialize response packet
 * that results in a clock offset calculation overflow. */
#define TEST_API_FOR_OFFSET_OVERFLOW_CASE( serverTime )                                             \
    do {                                                                                            \
        /* Update the response packet with the server time. */                                      \
        addTimestampToResponseBuffer( &serverTime,                                                  \
                                      testBuffer,                                                   \
                                      SNTP_PACKET_RX_TIMESTAMP_FIRST_BYTE_POS );                    \
        addTimestampToResponseBuffer( &serverTime,                                                  \
                                      testBuffer,                                                   \
                                      SNTP_PACKET_TX_TIMESTAMP_FIRST_BYTE_POS );                    \
                                                                                                    \
        /* Call the API under test. */                                                              \
        TEST_ASSERT_EQUAL( SntpClockOffsetOverflow, Sntp_DeserializeResponse( &clientTxTime,        \
                                                                              &clientTxTime,        \
                                                                              testBuffer,           \
                                                                              sizeof( testBuffer ), \
                                                                              &parsedData ) );      \
                                                                                                    \
        /* Make sure that the API has indicated in the output parameter that
         * clock-offset could not be calculated. */                                                       \
        TEST_ASSERT_EQUAL( SNTP_CLOCK_OFFSET_OVERFLOW,                                                    \
                           parsedData.clockOffset.seconds );                                              \
                                                                                                          \
        /* Validate other fields in the output parameter. */                                              \
        TEST_ASSERT_EQUAL( 0, memcmp( &parsedData.serverTime, &serverTime, sizeof( SntpTimestamp_t ) ) ); \
        TEST_ASSERT_EQUAL( NoLeapSecond, parsedData.leapSecondType );                                     \
        TEST_ASSERT_EQUAL( SNTP_KISS_OF_DEATH_CODE_INVALID, parsedData.rejectedResponseCode );            \
    } while( 0 )

    /* Test when the client is 40 years ahead of server time .*/
    SntpTimestamp_t serverTime =
    {
        clientTxTime.seconds - ( 40 * 365 * 24 * 3600 ),
        clientTxTime.fractions
    };
    TEST_API_FOR_OFFSET_OVERFLOW_CASE( serverTime );

    /* Now test when the client is 40 years ahead of server time .*/
    serverTime.seconds = clientTxTime.seconds + ( 40 * 365 * 24 * 3600 );
    TEST_API_FOR_OFFSET_OVERFLOW_CASE( serverTime );
}<|MERGE_RESOLUTION|>--- conflicted
+++ resolved
@@ -32,11 +32,7 @@
 /* Unity include. */
 #include "unity.h"
 
-<<<<<<< HEAD
 /* coreSNTP Serializer API include */
-=======
-/* coreSNTP API include */
->>>>>>> 96ed84a9
 #include "core_sntp_serializer.h"
 
 #define TEST_TIMESTAMP         \
@@ -45,7 +41,6 @@
         .fractions = 1000      \
     }
 
-<<<<<<< HEAD
 /* Bits 3-5 are used for Version in 1st byte of SNTP packet. */
 #define SNTP_PACKET_VERSION_VAL                    ( 4 << 3 )
 
@@ -78,10 +73,7 @@
                      ( ( uint32_t ) codePtr[ 2 ] << 8 ) |  \
                      ( ( uint32_t ) codePtr[ 3 ] ) ) )
 
-static uint8_t testBuffer[ SNTP_PACKET_MINIMUM_SIZE ];
-=======
 static uint8_t testBuffer[ SNTP_PACKET_BASE_SIZE ];
->>>>>>> 96ed84a9
 
 /* ============================ Helper Functions ============================ */
 
@@ -107,7 +99,7 @@
                                 SntpTimestamp_t * pRequestTime )
 {
     /* Clear the buffer. */
-    memset( pBuffer, 0, SNTP_PACKET_MINIMUM_SIZE );
+    memset( pBuffer, 0, SNTP_PACKET_BASE_SIZE );
 
     /* Set the "Version" and "Mode" fields in the first byte of SNTP packet. */
     pBuffer[ 0 ] = SNTP_PACKET_VERSION_VAL | SNTP_PACKET_MODE_SERVER;
