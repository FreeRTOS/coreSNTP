/*
 * coreSNTP v1.0.0
 * Copyright (C) 2021 Amazon.com, Inc. or its affiliates.  All Rights Reserved.
 *
 * Permission is hereby granted, free of charge, to any person obtaining a copy of
 * this software and associated documentation files (the "Software"), to deal in
 * the Software without restriction, including without limitation the rights to
 * use, copy, modify, merge, publish, distribute, sublicense, and/or sell copies of
 * the Software, and to permit persons to whom the Software is furnished to do so,
 * subject to the following conditions:
 *
 * The above copyright notice and this permission notice shall be included in all
 * copies or substantial portions of the Software.
 *
 * THE SOFTWARE IS PROVIDED "AS IS", WITHOUT WARRANTY OF ANY KIND, EXPRESS OR
 * IMPLIED, INCLUDING BUT NOT LIMITED TO THE WARRANTIES OF MERCHANTABILITY, FITNESS
 * FOR A PARTICULAR PURPOSE AND NONINFRINGEMENT. IN NO EVENT SHALL THE AUTHORS OR
 * COPYRIGHT HOLDERS BE LIABLE FOR ANY CLAIM, DAMAGES OR OTHER LIABILITY, WHETHER
 * IN AN ACTION OF CONTRACT, TORT OR OTHERWISE, ARISING FROM, OUT OF OR IN
 * CONNECTION WITH THE SOFTWARE OR THE USE OR OTHER DEALINGS IN THE SOFTWARE.
 */

/**
 * @file core_sntp_cbmc_state.c
 * @brief Implements the functions defined in core_sntp_cbmc_state.h.
 */
#include <stdint.h>
#include <stdlib.h>
#include "core_sntp_client.h"
#include "core_sntp_cbmc_state.h"
#include "core_sntp_stubs.h"

<<<<<<< HEAD
SntpContext_t * allocateCoreSntpContext()
=======
#ifndef MAX_NO_OF_SERVERS
    #define MAX_NO_OF_SERVERS    5
#endif

SntpContext_t * unconstrainedCoreSntpContext()
>>>>>>> 1bd135a1
{
    SntpServerInfo_t * pTimeServers;
    SntpContext_t * pContext;
    size_t currentServerIndex;
    size_t numOfServers;
    uint32_t serverResponseTimeoutMs;
    uint8_t * pNetworkBuffer;
    size_t bufferSize;
    UdpTransportInterface_t * pNetworkIntf;
    SntpAuthenticationInterface_t * pAuthIntf;
    SntpStatus_t sntpStatus = SntpSuccess;

    pContext = malloc( sizeof( SntpContext_t ) );

    __CPROVER_assume( numOfServers < MAX_NO_OF_SERVERS );
    __CPROVER_assume( serverResponseTimeoutMs < CBMC_MAX_OBJECT_SIZE );
    __CPROVER_assume( currentServerIndex < CBMC_MAX_OBJECT_SIZE );

    if( numOfServers == 0 )
    {
        pTimeServers = NULL;
    }
    else
    {
        pTimeServers = malloc( numOfServers * sizeof( SntpServerInfo_t ) );
    }

    if( pTimeServers != NULL )
    {
        for( size_t i = 0; i < numOfServers; i++ )
        {
            __CPROVER_assume( pTimeServers[ i ].serverNameLen < CBMC_MAX_OBJECT_SIZE );
            __CPROVER_assume( pTimeServers[ i ].port < CBMC_MAX_OBJECT_SIZE );
            pTimeServers[ i ].pServerName = malloc( pTimeServers[ i ].serverNameLen );
        }
    }

    __CPROVER_assume( bufferSize < CBMC_MAX_OBJECT_SIZE );
    pNetworkBuffer = malloc( bufferSize );

    pNetworkIntf = malloc( sizeof( UdpTransportInterface_t ) );

    if( pNetworkIntf != NULL )
    {
        pNetworkIntf->pUserContext = malloc( sizeof( NetworkContext_t ) );
        pNetworkIntf->sendTo = NetworkInterfaceSendStub;
        pNetworkIntf->recvFrom = NetworkInterfaceReceiveStub;
    }

    pAuthIntf = malloc( sizeof( SntpAuthenticationInterface_t ) );

    if( pAuthIntf != NULL )
    {
        pAuthIntf->pAuthContext = malloc( sizeof( SntpAuthContext_t ) );
        pAuthIntf->generateClientAuth = GenerateClientAuthStub;
        pAuthIntf->validateServerAuth = ValidateServerAuthStub;
    }

    /* It is part of the API contract to call Sntp_Init() with the SntpContext_t
     * before any other function in core_sntp_client.h. */
    if( pContext != NULL )
    {
        pContext->currentServerIndex = currentServerIndex;
        sntpStatus = Sntp_Init( pContext, pTimeServers, numOfServers, serverResponseTimeoutMs, pNetworkBuffer,
                                bufferSize, ResolveDnsFuncStub, GetTimeFuncStub, SetTimeFuncStub,
                                pNetworkIntf, pAuthIntf );
    }

    /* If the SntpContext_t initialization failed, then set the context to NULL
     * so that function under harness will return immediately upon a NULL
     * parameter check. */
    if( sntpStatus != SntpSuccess )
    {
        pContext = NULL;
    }

    return pContext;
}<|MERGE_RESOLUTION|>--- conflicted
+++ resolved
@@ -30,15 +30,7 @@
 #include "core_sntp_cbmc_state.h"
 #include "core_sntp_stubs.h"
 
-<<<<<<< HEAD
-SntpContext_t * allocateCoreSntpContext()
-=======
-#ifndef MAX_NO_OF_SERVERS
-    #define MAX_NO_OF_SERVERS    5
-#endif
-
 SntpContext_t * unconstrainedCoreSntpContext()
->>>>>>> 1bd135a1
 {
     SntpServerInfo_t * pTimeServers;
     SntpContext_t * pContext;
