--- conflicted
+++ resolved
@@ -194,7 +194,6 @@
     *( ( uint8_t * ) pWordMemory + 1 ) = ( uint8_t ) ( data >> 16 );
     *( ( uint8_t * ) pWordMemory + 2 ) = ( uint8_t ) ( data >> 8 );
     *( ( uint8_t * ) pWordMemory + 3 ) = ( uint8_t ) data;
-<<<<<<< HEAD
 }
 
 /**
@@ -317,151 +316,6 @@
 
         /* Perform second order calculation of using average of the above offsets. */
         sumOfFirstOrderDiffs = firstOrderDiffSend + firstOrderDiffRecv;
-        *pClockOffset = sumOfFirstOrderDiffs >> 1;
-
-        /* According to the C standard Section 6.5.7, the value of a right shift
-         * on a negative (signed) value is implementation-dependent. Thus, the
-         * following logic exists to ensure sign-extension for right shift operation. */
-        if( sumOfFirstOrderDiffs < 0 )
-        {
-            *pClockOffset = ( sumOfFirstOrderDiffs >> 1 ) | 0x8000000;
-        }
-    }
-    else
-    {
-        /* System clock-offset cannot be calculated as arithmetic operation will overflow. */
-        *pClockOffset = SNTP_CLOCK_OFFSET_OVERFLOW;
-
-        status = SntpClockOffsetOverflow;
-    }
-
-    return status;
-}
-
-/**
-=======
-}
-
-/**
- * @brief Utility macro to generate a 32-bit integer from memory containing
- * integer in network (or Big Endian) byte order.
- * @param[in] ptr Pointer to the memory containing 32-bit integer in network
- * byte order.
- */
-#define READ_WORD_FROM_NETWORK_BYTE_ORDER_MEMORY( ptr )                                 \
-    ( uint32_t ) ( ( ( uint32_t ) *( ( uint8_t * ) ptr ) << 24 ) |                      \
-                   ( 0x00FF0000 & ( ( uint32_t ) *( ( uint8_t * ) ptr + 1 ) << 16 ) ) | \
-                   ( 0x0000FF00 & ( ( uint32_t ) *( ( uint8_t * ) ptr + 2 ) << 8 ) ) |  \
-                   ( ( uint32_t ) *( ( uint8_t * ) ptr + 3 ) ) )
-
-/**
- * @brief Utility to calculate clock offset of system relative to the
- * server using the on-wire protocol specified in the NTPv4 specification.
- * For more information on on-wire protocol, refer to
- * [RFC 5905 Section 8](https://tools.ietf.org/html/rfc5905#section-8).
- *
- * If the clock offset will result in an overflow, this function sets
- * the clock offset, @p pClockOffset, as #SNTP_CLOCK_OFFSET_OVERFLOW.
- *
- * @note The following diagram explains the calculation of the clock
- * offset:
- *
- *                 T2      T3
- *      ---------------------------------   <-----   *SNTP/NTP server*
- *               /\         \
- *               /           \
- *     Request* /             \ *Response*
- *             /              \/
- *      ---------------------------------   <-----   *SNTP client*
- *           T1                T4
- *
- *  The four most recent timestamps, T1 through T4, are used to compute
- *  the clock offset of SNTP client relative to the server where:
- *
- *     T1 = Client Request Transmit Time
- *     T2 = Server Receive Time (of client request)
- *     T3 = Server Response Transmit Time
- *     T4 = Client Receive Time (of server response)
- *
- *  Clock Offset = T(NTP/SNTP server) - T(SNTP client)
- *               = [( T2 - T1 ) + ( T3 - T4 )]
- *                 ---------------------------
- *                              2
- *
- * @note Both NTPv4 and SNTPv4 specifications suggest calculating the
- * clock offset value, if possible. As the timestamp format uses 64 bit
- * integer and there exist 2 orders of arithmetic calculations on the
- * timestamp values (subtraction followed by addition as shown in the
- * diagram above), the clock offset for the system can be calculated
- * ONLY if the value can be represented in 62 significant bits and 2 sign
- * bits i.e. if the system clock is within 34 years (in the future or past)
- * of the server time.
- *
- * @param[in] pClientTxTime The system time of sending the SNTP request.
- * This is the same as "T1" in the above diagram.
- * @param[in] pServerRxTime The server time of receiving the SNTP request
- * packet from the client. This is the same as "T2" in the above diagram.
- * @param[in] pServerTxTime The server time of sending the SNTP response
- * packet. This is the same as "T3" in the above diagram.
- * @param[in] pClientRxTime The system time of receiving the SNTP response
- * from the server. This is the same as "T4" in the above diagram.
- * @param[out] pClockOffset The calculated offset value of the system clock
- * relative to the server time, if the system clock is within 34 years of
- * server time; otherwise, the seconds part of clock offset is set to
- * #SNTP_CLOCK_OFFSET_OVERFLOW.
- *
- * @return #SntpSuccess if clock-offset is calculated; #SntpClockOffsetOverflow
- * otherwise for inability to calculate from arithmetic overflow.
- */
-static SntpStatus_t calculateClockOffset( const SntpTimestamp_t * pClientTxTime,
-                                          const SntpTimestamp_t * pServerRxTime,
-                                          const SntpTimestamp_t * pServerTxTime,
-                                          const SntpTimestamp_t * pClientRxTime,
-                                          int32_t * pClockOffset )
-{
-    SntpStatus_t status = SntpSuccess;
-
-    /* Variable for storing the first-order difference between timestamps. */
-    int32_t firstOrderDiff = 0;
-
-    assert( pClientTxTime != NULL );
-    assert( pServerRxTime != NULL );
-    assert( pServerTxTime != NULL );
-    assert( pClientRxTime != NULL );
-    assert( pClockOffset != NULL );
-
-    /* Calculate a sample first order difference value between the
-     * server and system timestamps. */
-    firstOrderDiff = pClientRxTime->seconds - pServerTxTime->seconds;
-
-    /* Determine from the first order difference if the system time is within
-     * 34 years of server time to be able to calculate clock offset.
-     *
-     * Note: As the SNTP timestamp value wraps around after ~136 years (exactly at
-     * 7 Feb 2036 6h 28m 16s), the conditional logic checks first order difference
-     * in both polarities (i.e. as (Server - Client) and (Client - Server) time values )
-     * to support the edge case when the two timestamps are in different SNTP eras (for
-     * example, server time is in 2037 and client time is in 2035 ).
-     */
-    if( ( ( firstOrderDiff & CLOCK_OFFSET_FIRST_ORDER_DIFF_OVERFLOW_BITS_MASK )
-          == 0 ) ||
-        ( ( ( -firstOrderDiff ) & CLOCK_OFFSET_FIRST_ORDER_DIFF_OVERFLOW_BITS_MASK )
-          == 0 ) )
-    {
-        /* Calculate the clock-offset as system time is within 34 years window
-         * of server time. */
-        int32_t firstOrderDiffSend;
-        int32_t firstOrderDiffRecv;
-        int32_t sumOfFirstOrderDiffs;
-
-        /* Perform ( T2 - T1 ) offset calculation of SNTP Request packet path. */
-        firstOrderDiffSend = pServerRxTime->seconds - pClientTxTime->seconds;
-
-        /* Perform ( T3 - T4 ) offset calculation of SNTP Response packet path. */
-        firstOrderDiffRecv = -firstOrderDiff;
-
-        /* Perform second order calculation of using average of the above offsets. */
-        sumOfFirstOrderDiffs = firstOrderDiffSend + firstOrderDiffRecv;
 
         /* Use division instead of a bit shift to guarantee sign extension
          * regardless of compiler implementation. */
@@ -479,7 +333,6 @@
 }
 
 /**
->>>>>>> 3eade31b
  * @brief Parse a SNTP response packet by determining whether it is a rejected
  * or accepted response to an SNTP request, and accordingly, populate the
  * @p pParsedResponse parameter with the parsed data.
@@ -488,11 +341,7 @@
  * then this function will set the associated rejection code in the output parameter
  * while setting the remaining members to zero.
  * If the server has accepted the time request, then the function will set the
-<<<<<<< HEAD
- * rejectedResponseCode member of the output parameter to #SNTP_KISS_OF_DEATH_CODE_INVALID,
-=======
  * rejectedResponseCode member of the output parameter to #SNTP_KISS_OF_DEATH_CODE_NONE,
->>>>>>> 3eade31b
  * and set the other the members with appropriate data extracted from the response
  * packet.
  *
@@ -552,10 +401,7 @@
 
             default:
                 status = SntpRejectedResponseOtherCode;
-<<<<<<< HEAD
-=======
                 break;
->>>>>>> 3eade31b
         }
     }
     else
@@ -566,11 +412,7 @@
 
         /* Set the Kiss-o'-Death code value to NULL as server has responded favorably
          * to the time request. */
-<<<<<<< HEAD
-        pParsedResponse->rejectedResponseCode = SNTP_KISS_OF_DEATH_CODE_INVALID;
-=======
         pParsedResponse->rejectedResponseCode = SNTP_KISS_OF_DEATH_CODE_NONE;
->>>>>>> 3eade31b
 
         /* Fill the output parameter with the server time which is the
          * "transmit" time in the response packet. */
@@ -706,7 +548,6 @@
     }
 
     return status;
-<<<<<<< HEAD
 }
 
 SntpStatus_t Sntp_CalculatePollInterval( uint16_t clockFreqTolerance,
@@ -759,6 +600,4 @@
     }
 
     return status;
-=======
->>>>>>> 3eade31b
 }