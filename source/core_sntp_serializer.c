/*
 * coreSNTP v1.0.0
 * Copyright (C) 2021 Amazon.com, Inc. or its affiliates.  All Rights Reserved.
 *
 * Permission is hereby granted, free of charge, to any person obtaining a copy of
 * this software and associated documentation files (the "Software"), to deal in
 * the Software without restriction, including without limitation the rights to
 * use, copy, modify, merge, publish, distribute, sublicense, and/or sell copies of
 * the Software, and to permit persons to whom the Software is furnished to do so,
 * subject to the following conditions:
 *
 * The above copyright notice and this permission notice shall be included in all
 * copies or substantial portions of the Software.
 *
 * THE SOFTWARE IS PROVIDED "AS IS", WITHOUT WARRANTY OF ANY KIND, EXPRESS OR
 * IMPLIED, INCLUDING BUT NOT LIMITED TO THE WARRANTIES OF MERCHANTABILITY, FITNESS
 * FOR A PARTICULAR PURPOSE AND NONINFRINGEMENT. IN NO EVENT SHALL THE AUTHORS OR
 * COPYRIGHT HOLDERS BE LIABLE FOR ANY CLAIM, DAMAGES OR OTHER LIABILITY, WHETHER
 * IN AN ACTION OF CONTRACT, TORT OR OTHERWISE, ARISING FROM, OUT OF OR IN
 * CONNECTION WITH THE SOFTWARE OR THE USE OR OTHER DEALINGS IN THE SOFTWARE.
 */

/**
 * @file core_sntp_serializer.c
 * @brief Implementation of the Serializer API of the coreSNTP library.
 */

/* Standard includes. */
#include <string.h>
#include <stdbool.h>
#include <assert.h>

/* Include API header. */
#include "core_sntp_serializer.h"

/**
 * @brief The version of SNTP supported by the coreSNTP library by complying
 * with the SNTPv4 specification defined in [RFC 4330](https://tools.ietf.org/html/rfc4330).
 */
#define SNTP_VERSION                                        ( 4U )

/**
 * @brief The bit mask for the "Mode" information in the first byte of an SNTP packet.
 * The "Mode" field occupies bits 0-2 of the byte.
 * @note Refer to the [RFC 4330 Section 4](https://tools.ietf.org/html/rfc4330#section-4)
 * for more information.
 */
#define SNTP_MODE_BITS_MASK                                 ( 0x07U )

/**
 * @brief The value indicating a "client" in the "Mode" field of an SNTP packet.
 * @note Refer to the [RFC 4330 Section 4](https://tools.ietf.org/html/rfc4330#section-4)
 * for more information.
 */
#define SNTP_MODE_CLIENT                                    ( 3U )

/**
 * @brief The value indicating a "server" in the "Mode" field of an SNTP packet.
 * @note Refer to the [RFC 4330 Section 4](https://tools.ietf.org/html/rfc4330#section-4)
 * for more information.
 */
#define SNTP_MODE_SERVER                                    ( 4U )

/**
 * @brief The position of the least significant bit of the "Leap Indicator" field
 * in first byte of an SNTP packet. The "Leap Indicator" field occupies bits 6-7 of the byte.
 * @note Refer to the [RFC 4330 Section 4](https://tools.ietf.org/html/rfc4330#section-4)
 * for more information.
 */
#define SNTP_LEAP_INDICATOR_LSB_POSITION                    ( 6 )

/**
 * @brief Value of Stratum field in SNTP packet representing a Kiss-o'-Death message
 * from server.
 */
<<<<<<< HEAD
#define SNTP_KISS_OF_DEATH_STRATUM                          ( 0U )
=======
#define SNTP_KISS_OF_DEATH_STRATUM                          ( 0 )
>>>>>>> 7df054a0

/**
 * @brief The position of least significant bit of the "Version" information
 * in the first byte of an SNTP packet. "Version" field occupies bits 3-5 of
 * the byte.
 * @note Refer to the [RFC 4330 Section 4](https://tools.ietf.org/html/rfc4330#section-4)
 * for more information.
 */
#define SNTP_VERSION_LSB_POSITION                           ( 3 )

/**
 * @brief The integer value of the Kiss-o'-Death ASCII code, "DENY", used
 * for comparison with data in an SNTP response.
 * @note Refer to [RFC 4330 Section 8](https://tools.ietf.org/html/rfc4330#section-8)
 * for more information.
 */
#define KOD_CODE_DENY_UINT_VALUE                            ( 0x44454e59U )

/**
 * @brief The integer value of the Kiss-o'-Death ASCII code, "RSTR", used
 * for comparison with data in an SNTP response.
 * @note Refer to [RFC 4330 Section 8](https://tools.ietf.org/html/rfc4330#section-8)
 * for more information.
 */
#define KOD_CODE_RSTR_UINT_VALUE                            ( 0x52535452U )

/**
 * @brief The integer value of the Kiss-o'-Death ASCII code, "RATE", used
 * for comparison with data in an SNTP response.
 * @note Refer to [RFC 4330 Section 8](https://tools.ietf.org/html/rfc4330#section-8)
 * for more information.
 */
#define KOD_CODE_RATE_UINT_VALUE                            ( 0x52415445U )

/**
 * @brief The bit mask for the first order difference between system clock and
 * server second part of timestamps to determine whether calculation for
 * system clock-offset relative to server will overflow.
 * If any of the bits represented by the mask are set in the first order timestamp
 * difference value, it represents that clock offset calculations will overflow.
 *
 * @note The bit mask represents the 2 most significant bits of a 32 bit integer
 * as the clock-offset value uses the bits as sign bits, thereby, requiring that
 * the value be representable within 30 bits of the seconds part of timestamp width.
 */
#define CLOCK_OFFSET_FIRST_ORDER_DIFF_OVERFLOW_BITS_MASK    ( 0xC0000000U )

/**
 * @brief Structure representing an SNTP packet header.
 * For more information on SNTP packet format, refer to
 * [RFC 4330 Section 4](https://tools.ietf.org/html/rfc4330#section-4).
 *
 * @note This does not include extension fields for authentication data
 * for secure SNTP communication. Authentication data follows the
 * packet header represented by this structure.
 */
typedef struct SntpPacket
{
    uint8_t leapVersionMode;      /* Bits 6-7 leap indicator, bits 3-5 are version number, bits 0-2 are mode */
    uint8_t stratum;              /* stratum */
    uint8_t poll;                 /* poll interval */
    uint8_t precision;            /* precision */
    uint32_t rootDelay;           /* root delay */
    uint32_t rootDispersion;      /* root dispersion */
    uint32_t refId;               /* reference ID */
    SntpTimestamp_t refTime;      /* reference time */
    SntpTimestamp_t originTime;   /* origin timestamp */
    SntpTimestamp_t receiveTime;  /* receive timestamp */
    SntpTimestamp_t transmitTime; /* transmit timestamp */
} SntpPacket_t;

/**
 * @brief Utility macro to fill 32-bit integer in word-sized
 * memory in network byte (or Big Endian) order.
 *
 * @param[out] pWordMemory Pointer to the word-sized memory in which
 * the 32-bit integer will be filled.
 * @param[in] data The 32-bit integer to fill in the @p wordMemory
 * in network byte order.
 *
 * @note This utility ensures that data is filled in memory
 * in expected network byte order, as an assignment operation
 * (like *pWordMemory = word) can cause undesired side-effect
 * of network-byte ordering getting reversed on Little Endian platforms.
 */
static void fillWordMemoryInNetworkOrder( uint32_t * pWordMemory,
                                          uint32_t data )
{
    assert( pWordMemory != NULL );

    *( ( uint8_t * ) pWordMemory ) = ( uint8_t ) ( data >> 24 );
    *( ( uint8_t * ) pWordMemory + 1 ) = ( uint8_t ) ( data >> 16 );
    *( ( uint8_t * ) pWordMemory + 2 ) = ( uint8_t ) ( data >> 8 );
    *( ( uint8_t * ) pWordMemory + 3 ) = ( uint8_t ) data;
}

/**
 * @brief Utility macro to generate a 32-bit integer from memory containing
 * integer in network (or Big Endian) byte order.
 * @param[in] ptr Pointer to the memory containing 32-bit integer in network
 * byte order.
 *
 * @return The host representation of the 32-bit integer in the passed word
 * memory.
 */
static uint32_t readWordFromNetworkByteOrderMemory( const uint32_t * ptr )
{
    const uint8_t * pMemStartByte = ( const uint8_t * ) ptr;

    assert( ptr != NULL );

    return ( uint32_t ) ( ( ( uint32_t ) *( pMemStartByte ) << 24 ) |
                          ( 0x00FF0000U & ( ( uint32_t ) *( pMemStartByte + 1 ) << 16 ) ) |
                          ( 0x0000FF00U & ( ( uint32_t ) *( pMemStartByte + 2 ) << 8 ) ) |
                          ( ( uint32_t ) *( pMemStartByte + 3 ) ) );
}

/**
 * @brief Utility to calculate clock offset of system relative to the
 * server using the on-wire protocol specified in the NTPv4 specification.
 * For more information on on-wire protocol, refer to
 * [RFC 5905 Section 8](https://tools.ietf.org/html/rfc5905#section-8).
 *
 * If the clock offset will result in an overflow, this function sets
 * the clock offset, @p pClockOffset, as #SNTP_CLOCK_OFFSET_OVERFLOW.
 *
 * @note The following diagram explains the calculation of the clock
 * offset:
 *
 *                 T2      T3
 *      ---------------------------------   <-----   *SNTP/NTP server*
 *               /\         \
 *               /           \
 *     Request* /             \ *Response*
 *             /              \/
 *      ---------------------------------   <-----   *SNTP client*
 *           T1                T4
 *
 *  The four most recent timestamps, T1 through T4, are used to compute
 *  the clock offset of SNTP client relative to the server where:
 *
 *     T1 = Client Request Transmit Time
 *     T2 = Server Receive Time (of client request)
 *     T3 = Server Response Transmit Time
 *     T4 = Client Receive Time (of server response)
 *
 *  Clock Offset = T(NTP/SNTP server) - T(SNTP client)
 *               = [( T2 - T1 ) + ( T3 - T4 )]
 *                 ---------------------------
 *                              2
 *
 * @note Both NTPv4 and SNTPv4 specifications suggest calculating the
 * clock offset value, if possible. As the timestamp format uses 64 bit
 * integer and there exist 2 orders of arithmetic calculations on the
 * timestamp values (subtraction followed by addition as shown in the
 * diagram above), the clock offset for the system can be calculated
 * ONLY if the value can be represented in 62 significant bits and 2 sign
 * bits i.e. if the system clock is within 34 years (in the future or past)
 * of the server time.
 *
 * @param[in] pClientTxTime The system time of sending the SNTP request.
 * This is the same as "T1" in the above diagram.
 * @param[in] pServerRxTime The server time of receiving the SNTP request
 * packet from the client. This is the same as "T2" in the above diagram.
 * @param[in] pServerTxTime The server time of sending the SNTP response
 * packet. This is the same as "T3" in the above diagram.
 * @param[in] pClientRxTime The system time of receiving the SNTP response
 * from the server. This is the same as "T4" in the above diagram.
 * @param[out] pClockOffset The calculated offset value of the system clock
 * relative to the server time, if the system clock is within 34 years of
 * server time; otherwise, the seconds part of clock offset is set to
 * #SNTP_CLOCK_OFFSET_OVERFLOW.
 *
 * @return #SntpSuccess if clock-offset is calculated; #SntpClockOffsetOverflow
 * otherwise for inability to calculate from arithmetic overflow.
 */
static SntpStatus_t calculateClockOffset( const SntpTimestamp_t * pClientTxTime,
                                          const SntpTimestamp_t * pServerRxTime,
                                          const SntpTimestamp_t * pServerTxTime,
                                          const SntpTimestamp_t * pClientRxTime,
                                          int32_t * pClockOffset )
{
    SntpStatus_t status = SntpSuccess;

    /* Variable for storing the first-order difference between timestamps. */
    uint32_t firstOrderDiff = 0;

    assert( pClientTxTime != NULL );
    assert( pServerRxTime != NULL );
    assert( pServerTxTime != NULL );
    assert( pClientRxTime != NULL );
    assert( pClockOffset != NULL );

    /* Calculate a sample first order difference value between the
     * server and system timestamps. */
    firstOrderDiff = pClientRxTime->seconds - pServerTxTime->seconds;

    /* Determine from the first order difference if the system time is within
     * 34 years of server time to be able to calculate clock offset.
     *
     * Note: As the SNTP timestamp value wraps around after ~136 years (exactly at
     * 7 Feb 2036 6h 28m 16s), the conditional logic checks first order difference
     * in both polarities (i.e. as (Server - Client) and (Client - Server) time values )
     * to support the edge case when the two timestamps are in different SNTP eras (for
     * example, server time is in 2037 and client time is in 2035 ).
     */
    if( ( ( firstOrderDiff & CLOCK_OFFSET_FIRST_ORDER_DIFF_OVERFLOW_BITS_MASK )
          == 0U ) ||
        ( ( ( 0U - firstOrderDiff ) & CLOCK_OFFSET_FIRST_ORDER_DIFF_OVERFLOW_BITS_MASK )
          == 0U ) )
    {
        /* Calculate the clock-offset as system time is within 34 years window
         * of server time. */
        uint32_t firstOrderDiffSend;
        uint32_t firstOrderDiffRecv;
        uint32_t sumOfFirstOrderDiffs;

        /* Perform ( T2 - T1 ) offset calculation of SNTP Request packet path. */
        firstOrderDiffSend = pServerRxTime->seconds - pClientTxTime->seconds;

        /* Perform ( T3 - T4 ) offset calculation of SNTP Response packet path. */
        firstOrderDiffRecv = 0U - firstOrderDiff;

        /* Perform second order calculation of using average of the above offsets. */
        sumOfFirstOrderDiffs = firstOrderDiffSend + firstOrderDiffRecv;

        /* Use division instead of a bit shift to guarantee sign extension
         * regardless of compiler implementation. */
        *pClockOffset = ( ( int32_t ) sumOfFirstOrderDiffs / 2 );
    }
    else
    {
        /* System clock-offset cannot be calculated as arithmetic operation will overflow. */
        *pClockOffset = SNTP_CLOCK_OFFSET_OVERFLOW;

        status = SntpClockOffsetOverflow;
    }

    return status;
}

/**
 * @brief Parse a SNTP response packet by determining whether it is a rejected
 * or accepted response to an SNTP request, and accordingly, populate the
 * @p pParsedResponse parameter with the parsed data.
 *
 * @note If the server has rejected the request with the a Kiss-o'-Death message,
 * then this function will set the associated rejection code in the output parameter
 * while setting the remaining members to zero.
 * If the server has accepted the time request, then the function will set the
 * rejectedResponseCode member of the output parameter to #SNTP_KISS_OF_DEATH_CODE_NONE,
 * and set the other the members with appropriate data extracted from the response
 * packet.
 *
 * @param[in] pResponsePacket The SNTP response packet from server to parse.
 * @param[in] pRequestTxTime The system time (in SNTP timestamp format) of
 * sending the SNTP request to server.
 * @param[in] pResponseRxTime The system time (in SNTP timestamp format) of
 * receiving the SNTP response from server.
 * @param[out] pParsedResponse The parameter that will be populated with data
 * parsed from the response packet, @p pResponsePacket.
 *
 * @return This function returns one of the following:
 * - #SntpSuccess if the server response does not represent a Kiss-o'-Death
 * message.
 * - #SntpRejectedResponseChangeServer if the server rejected with a code
 * indicating that client cannot be retry requests to it.
 * - #SntpRejectedResponseRetryWithBackoff if the server rejected with a code
 * indicating that client should back-off before retrying request.
 * - #SntpRejectedResponseOtherCode if the server rejected with a code
 * other than "DENY", "RSTR" and "RATE".
 */
static SntpStatus_t parseValidSntpResponse( const SntpPacket_t * pResponsePacket,
                                            const SntpTimestamp_t * pRequestTxTime,
                                            const SntpTimestamp_t * pResponseRxTime,
                                            SntpResponseData_t * pParsedResponse )
{
    SntpStatus_t status = SntpSuccess;

    assert( pResponsePacket != NULL );
    assert( pResponseRxTime != NULL );
    assert( pParsedResponse != NULL );

    /* Clear the output parameter memory to zero. */
    ( void ) memset( pParsedResponse, 0, sizeof( *pParsedResponse ) );

    /* Determine if the server has accepted or rejected the request for time. */
    if( pResponsePacket->stratum == SNTP_KISS_OF_DEATH_STRATUM )
    {
        /* Server has sent a Kiss-o'-Death message i.e. rejected the request. */

        /* Extract the kiss-code sent by the server from the "Reference ID" field
         * of the SNTP packet. */
        pParsedResponse->rejectedResponseCode =
            readWordFromNetworkByteOrderMemory( &pResponsePacket->refId );

        /* Determine the return code based on the Kiss-o'-Death code. */
        switch( pParsedResponse->rejectedResponseCode )
        {
            case KOD_CODE_DENY_UINT_VALUE:
            case KOD_CODE_RSTR_UINT_VALUE:
                status = SntpRejectedResponseChangeServer;
                break;

            case KOD_CODE_RATE_UINT_VALUE:
                status = SntpRejectedResponseRetryWithBackoff;
                break;

            default:
                status = SntpRejectedResponseOtherCode;
                break;
        }
    }
    else
    {
        /* Server has responded successfully to the time request. */

        SntpTimestamp_t serverRxTime;

        /* Map of integer value to SntpLeapSecondInfo_t enumeration type for the
         * "Leap Indicator" field in the first byte of an SNTP packet.
         * Note: This map is used to not violate MISRA Rule 10.5 when directly
         * converting an integer to enumeration type.
         */
        const SntpLeapSecondInfo_t leapIndicatorTypeMap[] =
        {
            NoLeapSecond,
            LastMinuteHas61Seconds,
            LastMinuteHas59Seconds,
            AlarmServerNotSynchronized
        };

        /* Set the Kiss-o'-Death code value to NULL as server has responded favorably
         * to the time request. */
        pParsedResponse->rejectedResponseCode = SNTP_KISS_OF_DEATH_CODE_NONE;

        /* Fill the output parameter with the server time which is the
         * "transmit" time in the response packet. */
        pParsedResponse->serverTime.seconds =
            readWordFromNetworkByteOrderMemory( &pResponsePacket->transmitTime.seconds );
        pParsedResponse->serverTime.fractions =
            readWordFromNetworkByteOrderMemory( &pResponsePacket->transmitTime.fractions );

        /* Extract information of any upcoming leap second from the response. */
        pParsedResponse->leapSecondType = leapIndicatorTypeMap[
            ( pResponsePacket->leapVersionMode
              >> SNTP_LEAP_INDICATOR_LSB_POSITION ) ];

        /* Store the "receive" time in SNTP response packet in host order. */
        serverRxTime.seconds =
            readWordFromNetworkByteOrderMemory( &pResponsePacket->receiveTime.seconds );
        serverRxTime.fractions =
            readWordFromNetworkByteOrderMemory( &pResponsePacket->receiveTime.fractions );

        /* Calculate system clock offset relative to server time, if possible, within
         * the 64 bit integer width of the SNTP timestamp. */
        status = calculateClockOffset( pRequestTxTime,
                                       &serverRxTime,
                                       &pParsedResponse->serverTime,
                                       pResponseRxTime,
                                       &pParsedResponse->clockOffsetSec );
    }

    return status;
}


SntpStatus_t Sntp_SerializeRequest( SntpTimestamp_t * pRequestTime,
                                    uint32_t randomNumber,
                                    void * pBuffer,
                                    size_t bufferSize )
{
    SntpStatus_t status = SntpSuccess;

    if( pRequestTime == NULL )
    {
        status = SntpErrorBadParameter;
    }
    else if( pBuffer == NULL )
    {
        status = SntpErrorBadParameter;
    }
    else if( bufferSize < SNTP_PACKET_BASE_SIZE )
    {
        status = SntpErrorBufferTooSmall;
    }
    else
    {
        SntpPacket_t * pRequestPacket = ( SntpPacket_t * ) pBuffer;

        /* Fill the buffer with zero as most fields are zero for a standard SNTP
         * request packet.*/
        ( void ) memset( pBuffer, 0, sizeof( SntpPacket_t ) );

        /* Set the first byte of the request packet for "Version" and "Mode" fields */
        pRequestPacket->leapVersionMode = 0U /* Leap Indicator */ |
                                          ( SNTP_VERSION << SNTP_VERSION_LSB_POSITION ) /* Version Number */ |
                                          SNTP_MODE_CLIENT /* Mode */;


        /* Add passed random number to non-significant bits of the fractions part
         * of the transmit timestamp.
         * This is suggested by the SNTPv4 (and NTPv4) specification(s)
         * to protect against replay attacks. Refer to RFC 4330 Section 3 for
         * more information.
         * Adding random bits to the least significant 16 bits of the fractions
         * part of the timestamp affects only ~15 microseconds of information
         * (calculated as 0xFFFF * 232 picoseconds).
         */
        pRequestTime->fractions = ( pRequestTime->fractions
                                    | ( randomNumber >> 16 ) );

        /* Update the request buffer with request timestamp in network byte order. */
        fillWordMemoryInNetworkOrder( &pRequestPacket->transmitTime.seconds,
                                      pRequestTime->seconds );
        fillWordMemoryInNetworkOrder( &pRequestPacket->transmitTime.fractions,
                                      pRequestTime->fractions );
    }

    return status;
}


SntpStatus_t Sntp_DeserializeResponse( const SntpTimestamp_t * pRequestTime,
                                       const SntpTimestamp_t * pResponseRxTime,
                                       const void * pResponseBuffer,
                                       size_t bufferSize,
                                       SntpResponseData_t * pParsedResponse )
{
    SntpStatus_t status = SntpSuccess;
    const SntpPacket_t * pResponsePacket = ( const SntpPacket_t * ) pResponseBuffer;

    if( ( pRequestTime == NULL ) || ( pResponseRxTime == NULL ) ||
        ( pResponseBuffer == NULL ) || ( pParsedResponse == NULL ) )
    {
        status = SntpErrorBadParameter;
    }
    else if( bufferSize < SNTP_PACKET_BASE_SIZE )
    {
        status = SntpErrorBufferTooSmall;
    }
    else
    {
        /* Check that the server response is valid. */

        /* Check if the packet represents a server in the "Mode" field. */
        if( ( pResponsePacket->leapVersionMode & SNTP_MODE_BITS_MASK ) != SNTP_MODE_SERVER )
        {
            status = SntpInvalidResponse;
        }

        if( status == SntpSuccess )
        {
            /* Validate that the server has sent the client's request timestamp in the
             * "originate" timestamp field of the response. */
            if( ( pRequestTime->seconds !=
                  readWordFromNetworkByteOrderMemory( &pResponsePacket->originTime.seconds ) ) ||
                ( pRequestTime->fractions !=
                  readWordFromNetworkByteOrderMemory( &pResponsePacket->originTime.fractions ) ) )
            {
                status = SntpInvalidResponse;
            }
        }
    }

    if( status == SntpSuccess )
    {
        /* As the response packet is valid, parse more information from it and
         * populate the output parameter. */

        status = parseValidSntpResponse( pResponsePacket,
                                         pRequestTime,
                                         pResponseRxTime,
                                         pParsedResponse );
    }

    return status;
}

SntpStatus_t Sntp_CalculatePollInterval( uint16_t clockFreqTolerance,
                                         uint16_t desiredAccuracy,
                                         uint32_t * pPollInterval )
{
    SntpStatus_t status = SntpSuccess;

    if( ( clockFreqTolerance == 0U ) || ( desiredAccuracy == 0U ) || ( pPollInterval == NULL ) )
    {
        status = SntpErrorBadParameter;
    }
    else
    {
        uint32_t exactIntervalForAccuracy = 0U;
        uint8_t log2PollInterval = 0U;

        /* Calculate the poll interval required for achieving the exact desired clock accuracy
         * with the following formulae:
         *
         * System Clock Drift Rate ( microseconds / second ) = Clock Frequency Tolerance (in PPM )
         * Maximum Clock Drift ( milliseconds ) = Desired Accuracy ( milliseconds )
         *
         * Poll Interval ( seconds ) =     Maximum Clock Drift
         *                              ---------------------------
         *                                System Clock Drift Rate
         *
         *                           =  Maximum Drift ( milliseconds ) * 1000 ( microseconds / millisecond )
         *                             ------------------------------------------------------------------------
         *                                        System Clock Drift Rate ( microseconds / second )
         *
         *                           =    Desired Accuracy * 1000
         *                             ------------------------------
         *                               Clock Frequency Tolerance
         */
        exactIntervalForAccuracy = ( ( uint32_t ) desiredAccuracy * 1000U ) / clockFreqTolerance;

        /* Check if calculated poll interval value falls in the supported range of seconds. */
        if( exactIntervalForAccuracy == 0U )
        {
            /* Poll interval value is less than 1 second, and is not supported by the function. */
            status = SntpZeroPollInterval;
        }
        else
        {
            /* To calculate the log 2 value of the exact poll interval value, first determine the highest
             * bit set in the value. */
            while( exactIntervalForAccuracy != 0U )
            {
                log2PollInterval++;
                exactIntervalForAccuracy /= 2U;
            }

<<<<<<< HEAD
            /* Convert the highest bit in the exact poll interval value to to the nearest integer
=======
            /* Convert the highest bit in the exact poll interval value to the nearest integer
>>>>>>> 7df054a0
             * value lower or equal to the log2 of the exact poll interval value. */
            log2PollInterval--;

            /* Calculate the poll interval as the closest exponent of 2 value that achieves
             * equal or higher accuracy than the desired accuracy. */
            *pPollInterval = ( ( ( uint32_t ) 1U ) << log2PollInterval );
        }
    }

    return status;
}

SntpStatus_t Sntp_ConvertToUnixTime( const SntpTimestamp_t * pSntpTime,
                                     uint32_t * pUnixTimeSecs,
                                     uint32_t * pUnixTimeMicrosecs )
{
    SntpStatus_t status = SntpSuccess;

    if( ( pSntpTime == NULL ) || ( pUnixTimeSecs == NULL ) || ( pUnixTimeMicrosecs == NULL ) )
    {
        status = SntpErrorBadParameter;
    }
    /* Check if passed time does not lie in the [UNIX epoch in 1970, UNIX time overflow in 2038] time range. */
    else if( ( pSntpTime->seconds > SNTP_TIME_AT_LARGEST_UNIX_TIME_SECS ) &&
             ( pSntpTime->seconds < SNTP_TIME_AT_UNIX_EPOCH_SECS ) )
    {
        /* The SNTP timestamp is outside the supported time range for conversion. */
        status = SntpErrorTimeNotSupported;
    }
    else
    {
        /* Handle case when timestamp represents date in SNTP era 1
         * (i.e. time from 7 Feb 2036 6:28:16 UTC onwards). */
        if( pSntpTime->seconds <= SNTP_TIME_AT_LARGEST_UNIX_TIME_SECS )
        {
            /* Unix Time ( seconds ) = Seconds Duration in
             *                         [UNIX epoch, SNTP Era 1 Epoch Time]
             *                                        +
             *                           Sntp Time since Era 1 Epoch
             */
            *pUnixTimeSecs = UNIX_TIME_SECS_AT_SNTP_ERA_1_SMALLEST_TIME + pSntpTime->seconds;
        }
        /* Handle case when SNTP timestamp is in SNTP era 1 time range. */
        else
        {
            *pUnixTimeSecs = pSntpTime->seconds - SNTP_TIME_AT_UNIX_EPOCH_SECS;
        }

        /* Convert SNTP fractions to microseconds for UNIX time. */
        *pUnixTimeMicrosecs = pSntpTime->fractions / SNTP_FRACTION_VALUE_PER_MICROSECOND;
    }

    return status;
}<|MERGE_RESOLUTION|>--- conflicted
+++ resolved
@@ -73,11 +73,7 @@
  * @brief Value of Stratum field in SNTP packet representing a Kiss-o'-Death message
  * from server.
  */
-<<<<<<< HEAD
 #define SNTP_KISS_OF_DEATH_STRATUM                          ( 0U )
-=======
-#define SNTP_KISS_OF_DEATH_STRATUM                          ( 0 )
->>>>>>> 7df054a0
 
 /**
  * @brief The position of least significant bit of the "Version" information
@@ -608,11 +604,7 @@
                 exactIntervalForAccuracy /= 2U;
             }
 
-<<<<<<< HEAD
-            /* Convert the highest bit in the exact poll interval value to to the nearest integer
-=======
             /* Convert the highest bit in the exact poll interval value to the nearest integer
->>>>>>> 7df054a0
              * value lower or equal to the log2 of the exact poll interval value. */
             log2PollInterval--;
 
