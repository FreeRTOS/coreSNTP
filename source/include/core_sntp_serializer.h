--- conflicted
+++ resolved
@@ -201,7 +201,6 @@
     SntpErrorTimeNotSupported,
 
     /**
-<<<<<<< HEAD
      * @brief No server is available for requesting time as all servers configured in the
      * SNTP context have rejected a time request in previous attempts. The application
      * SHOULD change to a new server by re-initializing the context.
@@ -226,8 +225,6 @@
     SntpErrorNetworkFailure,
 
     /**
-=======
->>>>>>> 3a2c881b
      * @brief Time server is not authenticated from the authentication data in its response.
      * This status can be returned by the user-supplied definition of the
      * @ref SntpValidateAuthCode_t authentication interface.
