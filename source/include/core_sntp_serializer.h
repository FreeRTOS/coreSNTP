--- conflicted
+++ resolved
@@ -41,7 +41,7 @@
  * an (S)NTP server, it can add authentication data after the SNTP packet is
  * serialized with the @ref Sntp_SerializeRequest API function.
  */
-#define SNTP_PACKET_BASE_SIZE                  ( 48U )
+#define SNTP_PACKET_BASE_SIZE                        ( 48U )
 
 /**
  * @brief Number of SNTP timestamp fractions in 1 microsecond.
@@ -54,7 +54,7 @@
  * part of system time is n microseconds, the fractions value to be used for the
  * SNTP timestamp fraction part will be n * SNTP_FRACTIONS_PER_MICROSECOND.
  */
-#define SNTP_FRACTION_VALUE_PER_MICROSECOND    ( 4295U )
+#define SNTP_FRACTION_VALUE_PER_MICROSECOND          ( 4295U )
 
 /**
  * @brief Number of SNTP timestamp resolution of 232 picoseconds per microsecond.
@@ -137,11 +137,7 @@
      * @brief Server sent a Kiss-o'-Death message with a code, specific to the server.
      * Application can inspect the ASCII kiss-code from @ref Sntp_DeserializeResponse API.
      */
-<<<<<<< HEAD
-    SntpRejectedResponseCodeOther,
-=======
     SntpRejectedResponseOtherCode,
->>>>>>> 96ed84a9
 
     /**
      * @brief Application provided insufficient buffer space for serializing
@@ -261,17 +257,8 @@
  * [RFC 4330 Section 5](https://tools.ietf.org/html/rfc4330#section-3).
  * @param[out] pBuffer The buffer that will be populated with the serialized
  * SNTP request packet.
- * <<<<<<< HEAD
- * @param[in] bufferSize The size of the @p pBuffer buffer. It MUST be at least
- * #SNTP_PACKET_MINIMUM_SIZE bytes in size.
- * =======
  * @param[in] bufferSize The size of the @p pBuffer buffer. It should be at least
-<<<<<<< HEAD
- * #SNTP_PACKET_MINIMUM_SIZE bytes in size.
- * >>>>>>> api/add-serialize-function-and-unit-tests
-=======
  * #SNTP_PACKET_BASE_SIZE bytes in size.
->>>>>>> 96ed84a9
  *
  * @note It is recommended to use a True Random Generator (TRNG) to generate
  * the random number.
@@ -295,7 +282,7 @@
  * @brief De-serializes an SNTP packet received from a server as a response
  * to a SNTP request.
  *
- * This function will parse only the #SNTP_PACKET_MINIMUM_SIZE bytes of data
+ * This function will parse only the #SNTP_PACKET_BASE_SIZE bytes of data
  * in the passed buffer.
  *
  * @note If the server has sent a Kiss-o'-Death message to reject the associated
@@ -324,7 +311,7 @@
  * @param[in] pResponseBuffer The buffer containing the SNTP response from the
  * server.
  * @param[in] bufferSize The size of the @p pResponseBuffer containing the SNTP
- * response. It MUST be at least #SNTP_PACKET_MINIMUM_SIZE bytes
+ * response. It MUST be at least #SNTP_PACKET_BASE_SIZE bytes
  * long for a valid SNTP response.
  * @param[out] pParsedResponse The information parsed from the SNTP response packet.
  * If possible to calculate without overflow, it also contains the system clock
@@ -343,7 +330,7 @@
  * indicating that client cannot be retry requests to it.
  * - #SntpRejectedResponseRetryWithBackoff if the server rejected with a code
  * indicating that client should back-off before retrying request.
- * - #SntpRejectedResponseCodeOther if the server rejected with a code that
+ * - #SntpRejectedResponseOtherCode if the server rejected with a code that
  * application can inspect in the @p pParsedResponse parameter.
  */
 /* @[define_sntp_deserializeresponse] */
