name: CI Checks
on:
  push:
    branches: ["**"]
  pull_request:
    branches: [main]
  workflow_dispatch:
jobs:
  build-check:
    runs-on: ubuntu-latest
    steps:
      - name: Clone This Repo
        uses: actions/checkout@v2
      - name: Build Library in Debug mode
        run: |
          cmake -S test -B build/ \
          -G "Unix Makefiles" \
          -DCMAKE_BUILD_TYPE=Debug \
          -DBUILD_CLONE_SUBMODULES=ON \
          -DCMAKE_C_FLAGS='-Wall -Wextra -Werror'
          make -C build/ coverity_analysis -j8
      - name: Build Library in Release mode
        run: |
          rm -rf ./build
          cmake -S test -B build/ -G "Unix Makefiles" \
          -DCMAKE_BUILD_TYPE=Release \
          -DBUILD_CLONE_SUBMODULES=ON \
          -DCMAKE_C_FLAGS='-Wall -Wextra -Werror -DNDEBUG'
          make -C build/ coverity_analysis -j8
  unittest-and-coverage:
    runs-on: ubuntu-latest
    steps:
      - name: Clone This Repo
        uses: actions/checkout@v2
      - name: Build
        run: |
          sudo apt-get install -y lcov sed
          cmake -S test -B build/ \
          -G "Unix Makefiles" \
          -DCMAKE_BUILD_TYPE=Debug \
          -DBUILD_CLONE_SUBMODULES=ON \
          -DCMAKE_C_FLAGS='--coverage -Wall -Wextra -Werror -DNDEBUG -Wno-error=pedantic -Wno-variadic-macros'
          make -C build/ all
      - name: Test
        run: |
          cd build/
          ctest -E system --output-on-failure
          cd ..
      - name: Run Coverage
        run: |
          make -C build/ coverage
          declare -a EXCLUDE=("\*test\*" "\*CMakeCCompilerId\*" "\*mocks\*")
          echo ${EXCLUDE[@]} | xargs lcov --rc lcov_branch_coverage=1 -r build/coverage.info -o build/coverage.info
          lcov --rc lcov_branch_coverage=1 --list build/coverage.info
      - name: Check Coverage
        uses: FreeRTOS/CI-CD-Github-Actions/coverage-cop@main
        with:
          path: ./build/coverage.info
  complexity:
    runs-on: ubuntu-latest
    steps:
      - uses: actions/checkout@v2
      - name: Check complexity
        uses: FreeRTOS/CI-CD-Github-Actions/complexity@main
        with:
          path: ./
  spell-check:
    runs-on: ubuntu-latest
    steps:
      - name: Clone This Repo
        uses: actions/checkout@v2
      - name: Run spellings check
        uses: FreeRTOS/CI-CD-Github-Actions/spellings@main
        with:
          path: ./
  formatting:
    runs-on: ubuntu-latest
    steps:
      - uses: actions/checkout@v2
      - name: Check formatting
        uses: FreeRTOS/CI-CD-Github-Actions/formatting@main
        with:
          path: ./
          exclude-dirs: .git
  git-secrets:
    runs-on: ubuntu-latest
    steps:
      - uses: actions/checkout@v2
      - name: Checkout awslabs/git-secrets
        uses: actions/checkout@v2
        with:
          repository: awslabs/git-secrets
          ref: master
          path: git-secrets
      - name: Install git-secrets
        run: cd git-secrets && sudo make install && cd ..
      - name: Run git-secrets
        run: |
          git-secrets --register-aws
          git-secrets --scan
  link-verifier:
    runs-on: ubuntu-18.04
    steps:
      - uses: actions/checkout@v2
      - name: Setup Python for link verifier action
        uses: actions/setup-python@v2
        with:
          python-version: '3.8'
      - name: Check Links
        env:
          GITHUB_TOKEN: ${{ secrets.GITHUB_TOKEN }}
        uses: FreeRTOS/CI-CD-GitHub-Actions/link-verifier@main
        with:
          path: ./
<<<<<<< HEAD
=======
          exclude-dirs: cbmc
>>>>>>> 3a2c881b
          include-file-types: .c,.h,.dox<|MERGE_RESOLUTION|>--- conflicted
+++ resolved
@@ -112,8 +112,5 @@
         uses: FreeRTOS/CI-CD-GitHub-Actions/link-verifier@main
         with:
           path: ./
-<<<<<<< HEAD
-=======
           exclude-dirs: cbmc
->>>>>>> 3a2c881b
           include-file-types: .c,.h,.dox