--- conflicted
+++ resolved
@@ -91,8 +91,5 @@
         uses: FreeRTOS/CI-CD-GitHub-Actions/link-verifier@main
         with:
           path: ./
-<<<<<<< HEAD
-=======
           exclude-dirs: cbmc
->>>>>>> 7840f284
           include-file-types: .c,.h,.dox